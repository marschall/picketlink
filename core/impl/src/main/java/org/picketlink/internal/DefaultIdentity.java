--- conflicted
+++ resolved
@@ -127,9 +127,6 @@
         }
     }
 
-<<<<<<< HEAD
-            throw new RuntimeException(e);
-=======
     protected void handleSuccessfulLoginAttempt(Agent validatedAgent) {
         this.agent = validatedAgent;
         beanManager.fireEvent(new LoggedInEvent());
@@ -145,9 +142,8 @@
                 LockedAccountException lockedException = (LockedAccountException) e;
                 beanManager.fireEvent(new LockedAccountEvent(lockedException.getLockedAccount()));
             }
->>>>>>> fdc27f74
-        }
-        
+        }
+
         beanManager.fireEvent(new LoginFailedEvent(e));
     }
 
