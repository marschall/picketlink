--- conflicted
+++ resolved
@@ -707,12 +707,12 @@
     }
 
     @Override
-<<<<<<< HEAD
-    public <T extends IdentityType> List<T> fetchQueryResults(Class<T> typeClass, Map<QueryParameter, Object[]> parameters) {
+    public <T extends IdentityType> List<T> fetchQueryResults(IdentityQuery<T> identityQuery) {
         EntityManager em = getEntityManager();
         Class<?> identityClass = getConfig().getIdentityClass();
-        
-        Set<Entry<QueryParameter, Object[]>> parametersEntrySet = parameters.entrySet();
+        Class<T> typeClass = identityQuery.getIdentityType();
+        
+        Set<Entry<QueryParameter, Object[]>> parametersEntrySet = identityQuery.getParameters().entrySet();
         boolean hasCustomAttributes = false;
         
         for (Entry<QueryParameter, Object[]> entry : parametersEntrySet) {
@@ -819,7 +819,7 @@
             }
             
             if (queryParameter instanceof IdentityType.AttributeParameter) {
-                IdentityType.AttributeParameter customParameter = (AttributeParameter) queryParameter;
+                AttributeParameter customParameter = (AttributeParameter) queryParameter;
                 
                 Subquery<?> subquery = criteria.subquery(getConfig().getAttributeClass());
                 Root fromProject = subquery.from(getConfig().getAttributeClass());
@@ -873,11 +873,6 @@
         }
 
         return result;
-=======
-    public <T extends IdentityType> List<T> fetchQueryResults(IdentityQuery<T> identityQuery) {
-        // TODO Auto-generated method stub
-        return null;
->>>>>>> ee82250c
     }
 
     @Override
