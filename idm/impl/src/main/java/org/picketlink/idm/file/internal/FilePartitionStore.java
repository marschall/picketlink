--- conflicted
+++ resolved
@@ -120,15 +120,8 @@
         return null;
     }
 
-<<<<<<< HEAD
-    private FileIdentityStoreConfiguration getConfig() {
-        return this.identityStore.getConfig();
-    }
 
     private SecurityContext getContext() {
-=======
-    private IdentityStoreInvocationContext getContext() {
->>>>>>> 85963897
         return this.identityStore.getContext();
     }
 
