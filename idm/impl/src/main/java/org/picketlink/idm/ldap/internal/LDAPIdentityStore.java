/*
 * JBoss, Home of Professional Open Source.
 * Copyright 2012, Red Hat, Inc., and individual contributors
 * as indicated by the @author tags. See the copyright.txt file in the
 * distribution for a full listing of individual contributors.
 *
 * This is free software; you can redistribute it and/or modify it
 * under the terms of the GNU Lesser General Public License as
 * published by the Free Software Foundation; either version 2.1 of
 * the License, or (at your option) any later version.
 *
 * This software is distributed in the hope that it will be useful,
 * but WITHOUT ANY WARRANTY; without even the implied warranty of
 * MERCHANTABILITY or FITNESS FOR A PARTICULAR PURPOSE. See the GNU
 * Lesser General Public License for more details.
 *
 * You should have received a copy of the GNU Lesser General Public
 * License along with this software; if not, write to the Free
 * Software Foundation, Inc., 51 Franklin St, Fifth Floor, Boston, MA
 * 02110-1301 USA, or see the FSF site: http://www.fsf.org.
 */
package org.picketlink.idm.ldap.internal;

import static javax.naming.directory.DirContext.REPLACE_ATTRIBUTE;
import static org.picketlink.idm.ldap.internal.LDAPConstants.CN;
import static org.picketlink.idm.ldap.internal.LDAPConstants.MEMBER;
import static org.picketlink.idm.ldap.internal.LDAPConstants.OBJECT_CLASS;
import static org.picketlink.idm.ldap.internal.LDAPConstants.UID;

import java.io.Serializable;
import java.util.ArrayList;
import java.util.HashMap;
import java.util.HashSet;
import java.util.List;
import java.util.Map;
import java.util.Map.Entry;
import java.util.Properties;
import java.util.Set;

import javax.naming.Context;
import javax.naming.NameNotFoundException;
import javax.naming.NamingEnumeration;
import javax.naming.NamingException;
import javax.naming.directory.Attribute;
import javax.naming.directory.Attributes;
import javax.naming.directory.BasicAttribute;
import javax.naming.directory.BasicAttributes;
import javax.naming.directory.DirContext;
import javax.naming.directory.ModificationItem;
import javax.naming.directory.SearchControls;
import javax.naming.directory.SearchResult;
import javax.naming.ldap.InitialLdapContext;

import org.picketlink.idm.SecurityConfigurationException;
import org.picketlink.idm.config.IdentityStoreConfiguration;
import org.picketlink.idm.credential.Credential;
import org.picketlink.idm.credential.PasswordCredential;
import org.picketlink.idm.credential.X509CertificateCredential;
import org.picketlink.idm.internal.util.Base64;
import org.picketlink.idm.model.DefaultMembership;
import org.picketlink.idm.model.Group;
import org.picketlink.idm.model.IdentityType;
import org.picketlink.idm.model.Membership;
import org.picketlink.idm.model.Role;
import org.picketlink.idm.model.User;
import org.picketlink.idm.query.QueryParameter;
import org.picketlink.idm.spi.IdentityStore;
import org.picketlink.idm.spi.IdentityStoreInvocationContext;

/**
 * An IdentityStore implementation backed by an LDAP directory
 * 
 * @author Shane Bryzak
 * @author Anil Saldhana
 */
<<<<<<< HEAD
public class LDAPIdentityStore extends AbstractBaseIdentityStore implements IdentityStore
//, LDAPChangeNotificationHandler,
//        ManagedAttributeLookup 
{
=======
public class LDAPIdentityStore implements IdentityStore<LDAPConfiguration>, LDAPChangeNotificationHandler,
        ManagedAttributeLookup {
>>>>>>> 1bc3279c
    private static final String USER_CERTIFICATE_ATTRIBUTE = "usercertificate";
    private static final String USER_PASSWORD_ATTRIBUTE = "userpassword";
    public final String COMMA = ",";
    public final String EQUAL = "=";

    protected DirContext ctx = null;
    protected String userDNSuffix, roleDNSuffix, groupDNSuffix;
    protected boolean isActiveDirectory = false;

    protected List<String> managedAttributes = new ArrayList<String>();

    protected LDAPConfiguration ldapConfiguration = null;

    public void configure(IdentityStoreConfiguration configuration) throws SecurityConfigurationException {
        if (!(configuration instanceof LDAPConfiguration)) {
            throw new IllegalArgumentException("Can only pass instance of LDAPConfiguration to LDAPIdentityStore");
        }

        LDAPConfiguration config = (LDAPConfiguration) configuration;

        this.ldapConfiguration = config;
        userDNSuffix = config.getUserDNSuffix();
        roleDNSuffix = config.getRoleDNSuffix();
        groupDNSuffix = config.getGroupDNSuffix();
        isActiveDirectory = config.isActiveDirectory();

        constructContext();
    }

    @Override
    public Set<Feature> getFeatureSet() {
        // TODO implement this!!
        Set<Feature> features = new HashSet<Feature>();

        features.add(Feature.all);

        return features;
    }

    @Override
    public void createUser(User user) {
        if (user.getId() == null) {
            throw new RuntimeException("No identifier was provided. You should provide one before storing the user.");
        }

        LDAPUser ldapUser = null;

        if (!(user instanceof LDAPUser)) {
            ldapUser = convert(user);
        } else {
            ldapUser = (LDAPUser) user;
        }

        // ldapUser.setLookup(this);
        // ldapUser.setLDAPChangeNotificationHandler(this);

        bind(getUserDN(ldapUser), ldapUser);
    }

    @Override
    public void removeUser(User user) {
        // Look for custom attributes
        LDAPUser ldapUser = (LDAPUser) getUser(user.getId());

        String customDN = getCustomAttributesDN(ldapUser);

        try {
            lookup(customDN);
            destroySubcontext(customDN);
        } catch (Exception ignore) {
        }

        destroySubcontext(getUserDN(ldapUser));
    }

    @Override
    public User getUser(String name) {
        LDAPUser user = null;

        try {
            Attributes matchAttrs = new BasicAttributes(true); // ignore attribute name case

            matchAttrs.put(new BasicAttribute(LDAPConstants.UID, name));

            NamingEnumeration<SearchResult> answer = ctx.search(userDNSuffix, matchAttrs);

            if (answer.hasMore()) {
                SearchResult sr = answer.next();

                // user.setLookup(this);

                // user.setLDAPChangeNotificationHandler(this);

                // Get the custom attributes

                user = new LDAPUser(sr.getAttributes());
                
                user.setCustomAttributes(getCustomAttributes(user));
            }
        } catch (NamingException e) {
            throw new RuntimeException(e);
        }

        return user;
    }

    @Override
    public void createGroup(Group group) {
        ensureGroupDNExists();
        LDAPGroup ldapGroup = new LDAPGroup();
        // ldapGroup.setLDAPChangeNotificationHandler(this);

        ldapGroup.setName(group.getName());
        ldapGroup.setGroupDNSuffix(groupDNSuffix);

        try {
            ctx.bind(ldapGroup.getDN(), ldapGroup);
        } catch (NamingException e) {
            throw new RuntimeException(e);
        }

        if (group.getParentGroup() != null) {
            ldapGroup.setParentGroup(group.getParentGroup());

            LDAPGroup parentGroup = (LDAPGroup) getGroup(group.getParentGroup().getName());
            ldapGroup.setParentGroup(parentGroup);
            parentGroup.addChildGroup(ldapGroup);
            try {
                ctx.rebind(parentGroup.getDN(), parentGroup);
            } catch (NamingException e) {
                throw new RuntimeException(e);
            }
        }
    }

    @Override
    public void removeGroup(Group group) {
        try {
            LDAPGroup ldapGroup = (LDAPGroup) getGroup(group.getId());
            ctx.destroySubcontext(ldapGroup.getDN());
        } catch (NamingException e) {
            throw new RuntimeException(e);
        }
    }

    @Override
    public Group getGroup(String name) {
        LDAPGroup ldapGroup = null;
        try {
            Attributes matchAttrs = new BasicAttributes(true); // ignore attribute name case
            matchAttrs.put(new BasicAttribute(CN, name));

            NamingEnumeration<SearchResult> answer = ctx.search(groupDNSuffix, matchAttrs);
            while (answer.hasMore()) {
                SearchResult sr = answer.next();
                Attributes attributes = sr.getAttributes();
                ldapGroup = new LDAPGroup();
                ldapGroup.setGroupDNSuffix(groupDNSuffix);
                ldapGroup.addAllLDAPAttributes(attributes);
                // Let us work out any parent groups for this group exist
                Group parentGroup = getParentGroup(ldapGroup);
                if (parentGroup != null) {
                    ldapGroup.setParentGroup(parentGroup);
                }
                // ldapGroup.setLDAPChangeNotificationHandler(this);
            }
        } catch (NamingException e) {
            throw new RuntimeException(e);
        }
        return ldapGroup;
    }

    @Override
    public void createRole(Role role) {
        LDAPRole ldapRole = new LDAPRole();
        // ldapRole.setLDAPChangeNotificationHandler(this);

        ldapRole.setName(role.getName());
        ldapRole.setRoleDNSuffix(roleDNSuffix);

        try {
            ctx.bind(ldapRole.getDN(), role);
        } catch (NamingException e) {
            throw new RuntimeException(e);
        }
    }

    @Override
    public void removeRole(Role role) {
        try {
            LDAPRole ldapRole = (LDAPRole) getRole(role.getName());

            ctx.destroySubcontext(ldapRole.getDN());
        } catch (NamingException e) {
            throw new RuntimeException(e);
        }
    }

    @Override
    public Role getRole(String role) {
        try {
            Attributes matchAttrs = new BasicAttributes(true); // ignore attribute name case

            matchAttrs.put(new BasicAttribute(CN, role));

            NamingEnumeration<SearchResult> searchResult = ctx.search(roleDNSuffix, matchAttrs);

            while (searchResult.hasMore()) {
                SearchResult result = searchResult.next();

                return new LDAPRole(result.getAttributes(), this.roleDNSuffix);
            }
        } catch (NamingException e) {
            throw new RuntimeException(e);
        }

        return null;
    }

    @Override
    public Membership createMembership(IdentityType member, Group group, Role role) {
        if (member instanceof User) {
            final LDAPRole ldapRole = (LDAPRole) getRole(role.getName());
            final LDAPUser ldapUser = (LDAPUser) getUser(((User) member).getId());
            final LDAPGroup ldapGroup = (LDAPGroup) getGroup(group.getName());

            ldapRole.addUser(getUserDN(ldapUser));
            ldapGroup.addRole(ldapRole);
            ldapGroup.addUser(getUserDN(ldapUser));

            try {
                ctx.modifyAttributes(ldapRole.getDN(), REPLACE_ATTRIBUTE, ldapRole.getAttributes(MEMBER));
            } catch (NamingException e) {
                throw new RuntimeException("Error while modifying members of role [" + ldapRole.getName() + "].", e);
            }

            try {
                ctx.modifyAttributes(ldapGroup.getDN(), REPLACE_ATTRIBUTE, ldapGroup.getAttributes(MEMBER));
            } catch (NamingException e) {
                throw new RuntimeException("Error while modifying members of group [" + ldapGroup.getName() + "].", e);
            }

            return new DefaultMembership(ldapUser, ldapRole, ldapGroup);
        } else if (member instanceof Group) {
            // FIXME implement Group membership, or return null
            return null;
        } else {
            throw new IllegalArgumentException("The member parameter must be an instance of User or Group");
        }
    }

    @Override
    public void removeMembership(IdentityType member, Group group, Role role) {
        if (member instanceof User) {
            final LDAPRole ldapRole = (LDAPRole) getRole(role.getName());
            final LDAPUser ldapUser = (LDAPUser) getUser(((User) member).getId());
            final LDAPGroup ldapGroup = (LDAPGroup) getGroup(group.getName());

            ldapRole.removeUser(getUserDN(ldapUser));
            ldapGroup.removeRole(ldapRole);
        } else if (member instanceof Group) {
            // FIXME implement Group membership if supported
        }
    }

    @Override
    public Membership getMembership(IdentityType member, Group group, Role role) {
        // TODO Auto-generated method stub
        return null;
    }

    /*
     * (non-Javadoc)
     * 
     * @see org.picketlink.idm.spi.IdentityStore#setAttribute(org.picketlink.idm.model.User, java.lang.String,
     * java.lang.String[])
     */
    @Override
    public void setAttribute(IdentityType identity, org.picketlink.idm.model.Attribute<? extends Serializable> attribute) {
        if (identity instanceof User) {
            LDAPUser ldapUser = null;

            if (identity instanceof LDAPUser) {
                ldapUser = (LDAPUser) identity;
            } else {
                ldapUser = (LDAPUser) getUser(((User) identity).getFullName());
            }
            if (isManaged(attribute.getName())) {
                ldapUser.setAttribute(attribute);
            } else {
                // FIXME
                // ldapUser.setCustomAttribute(attribute.getName(), attribute.getValue());
            }
        } else if (identity instanceof Group) {
            LDAPGroup ldapGroup = null;
            if (identity instanceof LDAPGroup) {
                ldapGroup = (LDAPGroup) identity;
            } else {
                ldapGroup = (LDAPGroup) getGroup(((Group) identity).getName());
            }
            ldapGroup.setAttribute(attribute);
        } else if (identity instanceof Role) {
            LDAPRole ldapRole = null;
            if (identity instanceof LDAPGroup) {
                ldapRole = (LDAPRole) identity;
            } else {
                ldapRole = (LDAPRole) getRole(((Role) identity).getName());
            }
            ldapRole.setAttribute(attribute);
        }
    }

    /*
     * (non-Javadoc)
     * 
     * @see org.picketlink.idm.spi.IdentityStore#removeAttribute(org.picketlink.idm.model.User, java.lang.String)
     */
    @Override
    public void removeAttribute(IdentityType identity, String name) {
        if (identity instanceof User) {
            if (identity instanceof LDAPUser == false) {
                throw new RuntimeException("Wrong type:" + identity);
            }
            LDAPUser ldapUser = (LDAPUser) identity;
            ldapUser.removeAttribute(name);
        } else if (identity instanceof Group) {
            LDAPGroup ldapGroup = null;
            if (identity instanceof LDAPGroup) {
                ldapGroup = (LDAPGroup) identity;
            } else {
                ldapGroup = (LDAPGroup) getGroup(((Group) identity).getName());
            }
            ldapGroup.removeAttribute(name);
        } else if (identity instanceof Role) {
            LDAPRole ldapRole = null;
            if (identity instanceof LDAPGroup) {
                ldapRole = (LDAPRole) identity;
            } else {
                ldapRole = (LDAPRole) getRole(((Role) identity).getName());
            }
            ldapRole.removeAttribute(name);
        }
    }

    protected void ensureGroupDNExists() {
        try {
            Object obj = ctx.lookup(groupDNSuffix);

            if (obj == null) {
                createGroupDN();
            }

            return; // exists
        } catch (NamingException e) {
            if (e instanceof NameNotFoundException) {
                createGroupDN();
                return;
            }

            throw new RuntimeException(e);
        }
    }

    protected void createGroupDN() {
        try {
            Attributes attributes = new BasicAttributes(true);

            Attribute oc = new BasicAttribute(OBJECT_CLASS);
            oc.add("top");
            oc.add("organizationalUnit");
            attributes.put(oc);
            ctx.createSubcontext(groupDNSuffix, attributes);
        } catch (NamingException ne) {
            throw new RuntimeException(ne);
        }
    }

    /**
     * <p>
     * Returns the parent group for the given child group.
     * </p>
     * 
     * @param childGroup
     * @return
     */
    protected Group getParentGroup(LDAPGroup childGroup) {
        Attributes matchAttrs = new BasicAttributes(true);
        matchAttrs.put(new BasicAttribute(MEMBER, CN + EQUAL + childGroup.getName() + COMMA + groupDNSuffix));
        // Search for objects with these matching attributes
        try {
            NamingEnumeration<SearchResult> answer = ctx.search(groupDNSuffix, matchAttrs, new String[] { CN });
            while (answer.hasMoreElements()) {
                SearchResult sr = (SearchResult) answer.nextElement();
                Attributes attributes = sr.getAttributes();
                String cn = (String) attributes.get(CN).get();
                return getGroup(cn);
            }
        } catch (NamingException e) {
            throw new RuntimeException("Error looking parent group for [" + childGroup.getDN() + "]", e);
        }

        return null;
    }

    public boolean isManaged(String attributeName) {
        if (managedAttributes.contains(attributeName)) {
            return true;
        } else {
            if (checkDirectoryServerForAttributePresence(attributeName)) {
                managedAttributes.add(attributeName);
                return true;
            }
        }
        return false;
    }

    /**
     * Ask the ldap server for the schema for the attribute
     * 
     * @param attributeName
     * @return
     */
    private boolean checkDirectoryServerForAttributePresence(String attributeName) {

        try {
            DirContext schema = ctx.getSchema("");

            DirContext cnSchema = (DirContext) schema.lookup("AttributeDefinition/" + attributeName);
            if (cnSchema != null) {
                return true;
            }
        } catch (Exception e) {
            return false; // Probably an unmanaged attribute
        }

        return false;
    }

    @Override
    public boolean validateCredential(User user, Credential credential) {
        if (credential instanceof PasswordCredential) {
            PasswordCredential pc = (PasswordCredential) credential;
            boolean valid = false;
            // We have to bind
            try {
                LDAPUser ldapUser = null;
                if (user instanceof LDAPUser == false) {
                    ldapUser = convert(user);
                } else {
                    ldapUser = (LDAPUser) user;
                }

                String filter = "(&(objectClass=inetOrgPerson)(uid={0}))";
                SearchControls ctls = new SearchControls();
                ctls.setSearchScope(SearchControls.SUBTREE_SCOPE);
                ctls.setReturningAttributes(new String[0]);
                ctls.setReturningObjFlag(true);
                NamingEnumeration<SearchResult> enm = ctx.search(userDNSuffix, filter, new String[] { ldapUser.getId() }, ctls);

                String dn = null;
                if (enm.hasMore()) {
                    SearchResult result = enm.next();
                    dn = result.getNameInNamespace();

                    System.out.println("dn: " + dn);
                }

                if (dn == null || enm.hasMore()) {
                    // uid not found or not unique
                    throw new NamingException("Authentication failed");
                }

                // Step 3: Bind with found DN and given password
                ctx.addToEnvironment(Context.SECURITY_PRINCIPAL, dn);
                ctx.addToEnvironment(Context.SECURITY_CREDENTIALS, pc.getPassword());
                lookup(dn);
                valid = true;
            } catch (NamingException e) {
                // Ignore
            }

            constructContext();
            return valid;
        } else {
            throwsNotSupportedCredentialType(credential);
        }

        return false;
    }

    @Override
    public void updateCredential(User user, Credential credential) {
        if (credential instanceof PasswordCredential) {
            PasswordCredential pc = (PasswordCredential) credential;
            if (isActiveDirectory) {
                updateADPassword((LDAPUser) user, pc.getPassword());
            } else {
                LDAPUser ldapuser = null;
                if (user instanceof LDAPUser == false) {
                    ldapuser = convert(user);
                } else {
                    ldapuser = (LDAPUser) user;
                }

                ModificationItem[] mods = new ModificationItem[1];

                Attribute mod0 = new BasicAttribute(USER_PASSWORD_ATTRIBUTE, pc.getPassword());

                mods[0] = new ModificationItem(DirContext.REPLACE_ATTRIBUTE, mod0);

                try {
                    ctx.modifyAttributes(getUserDN(ldapuser), mods);
                } catch (NamingException e) {
                    throw new RuntimeException(e);
                }
            }
        } else if (credential instanceof X509CertificateCredential) {
            X509CertificateCredential cc = (X509CertificateCredential) credential;
            try {
                LDAPUser ldapUser = (LDAPUser) user;
                ldapUser.setAttribute(new org.picketlink.idm.model.Attribute<String>(USER_CERTIFICATE_ATTRIBUTE, new String(
                        Base64.encodeBytes(cc.getCertificate().getEncoded()))));
                ModificationItem[] mods = new ModificationItem[1];

                byte[] certbytes = cc.getCertificate().getEncoded();

                mods[0] = new ModificationItem(REPLACE_ATTRIBUTE, new BasicAttribute(USER_CERTIFICATE_ATTRIBUTE, certbytes));

                // Perform the update
                ctx.modifyAttributes(getUserDN(ldapUser), mods);
            } catch (Exception e) {
                throw new RuntimeException(e);
            }
        } else {
            throwsNotSupportedCredentialType(credential);
        }
    }
    
    @Override
    public List<IdentityType> fetchQueryResults(Map<QueryParameter, Object> parameters) {
        // TODO implement this
        return null;
    }

    @Override
    public void updateUser(User user) {
        LDAPUser ldapUser = (LDAPUser) user;

        try {
            String fullName = ldapUser.getFirstName();

            if (ldapUser.getLastName() != null) {
                fullName = fullName + " " + ldapUser.getLastName();
            }

            ldapUser.setFullName(fullName);

            LDAPUser storedUser = (LDAPUser) getUser(user.getId());

            NamingEnumeration<? extends Attribute> storedAttributes = storedUser.getLDAPAttributes().getAll();

            // check for attributes to replace or remove
            while (storedAttributes.hasMore()) {
                Attribute storedAttribute = storedAttributes.next();
                Attribute updatedAttribute = ldapUser.getLDAPAttributes().get(storedAttribute.getID());

                // if the stored attribute exists in the updated attributes list, replace it. Otherwise remove it from the store.
                if (updatedAttribute != null) {
                    ModificationItem[] mods = new ModificationItem[] { new ModificationItem(DirContext.REPLACE_ATTRIBUTE,
                            updatedAttribute) };
                    ctx.modifyAttributes(getUserDN(ldapUser), mods);
                } else {
                    ModificationItem[] mods = new ModificationItem[] { new ModificationItem(DirContext.REMOVE_ATTRIBUTE,
                            storedAttribute) };
                    ctx.modifyAttributes(getUserDN(ldapUser), mods);
                }
            }

            NamingEnumeration<? extends Attribute> enumUpdatedAttributes = ldapUser.getLDAPAttributes().getAll();

            while (enumUpdatedAttributes.hasMore()) {
                Attribute updatedAttribute = enumUpdatedAttributes.next();
                Attribute storedAttribute = storedUser.getLDAPAttributes().get(updatedAttribute.getID());
                
                // if the attribute is not stored and is a managed attribute add it to the store.
                if (storedAttribute == null && isManaged(updatedAttribute.getID())) {
                    ModificationItem[] mods = new ModificationItem[] { new ModificationItem(DirContext.ADD_ATTRIBUTE,
                            updatedAttribute) };
                    ctx.modifyAttributes(getUserDN(ldapUser), mods);
                }
            }

            LDAPUserCustomAttributes attributes = ldapUser.getCustomAttributes();

            Set<Entry<String, Object>> entrySet = new HashMap<String, Object>(attributes.getAttributes()).entrySet();
            
            for (Entry<String, Object> entry : entrySet) {
                // if the custom attribute is managed, add it to the LDAP managed attributes list. Otherwise remove it from the list of LDAP managed attributes.
                if (isManaged(entry.getKey())) {
                    ldapUser.getLDAPAttributes().put(entry.getKey(), entry.getValue());
                    attributes.removeAttribute(entry.getKey());
                } else {
                    ldapUser.getLDAPAttributes().remove(entry.getKey());
                }
            }

            ctx.rebind(getCustomAttributesDN(ldapUser), attributes);
        } catch (NamingException e) {
            throw new RuntimeException(e);
        }
    }

    @Override
    public Group getGroup(String name, Group parent) {
        // TODO implement this
        return null;
    }

    @Override
    public <T extends Serializable> org.picketlink.idm.model.Attribute<T> getAttribute(IdentityType identityType,
            String attributeName) {
        // TODO Auto-generated method stub
        return null;
    }

    private void constructContext() {
        if (ctx != null) {
            try {
                ctx.close();
            } catch (NamingException ignore) {

            }
        }
        // Construct the dir ctx
        Properties env = new Properties();
        env.setProperty(Context.INITIAL_CONTEXT_FACTORY, ldapConfiguration.getFactoryName());
        env.setProperty(Context.SECURITY_AUTHENTICATION, ldapConfiguration.getAuthType());

        String protocol = ldapConfiguration.getProtocol();
        if (protocol != null) {
            env.setProperty(Context.SECURITY_PROTOCOL, protocol);
        }
        String bindDN = ldapConfiguration.getBindDN();
        char[] bindCredential = null;

        if (ldapConfiguration.getBindCredential() != null) {
            bindCredential = ldapConfiguration.getBindCredential().toCharArray();
        }

        if (bindDN != null) {
            env.setProperty(Context.SECURITY_PRINCIPAL, bindDN);
            env.put(Context.SECURITY_CREDENTIALS, bindCredential);
        }

        String url = ldapConfiguration.getLdapURL();
        if (url == null) {
            throw new RuntimeException("url");
        }

        env.setProperty(Context.PROVIDER_URL, url);

        // Just dump the additional properties
        Properties additionalProperties = ldapConfiguration.getAdditionalProperties();
        Set<Object> keys = additionalProperties.keySet();
        for (Object key : keys) {
            env.setProperty((String) key, additionalProperties.getProperty((String) key));
        }

        try {
            ctx = new InitialLdapContext(env, null);
        } catch (NamingException e1) {
            throw new RuntimeException(e1);
        }
    }

    // Remember the updation has to happen over SSL. That is handled by the JNDI Ctx Parameters
    private void updateADPassword(LDAPUser user, String password) {
        try {
            // set password is a ldap modfy operation
            ModificationItem[] mods = new ModificationItem[1];

            // Replace the "unicdodePwd" attribute with a new value
            // Password must be both Unicode and a quoted string
            String newQuotedPassword = "\"" + password + "\"";
            byte[] newUnicodePassword = newQuotedPassword.getBytes("UTF-16LE");

            mods[0] = new ModificationItem(DirContext.REPLACE_ATTRIBUTE, new BasicAttribute("unicodePwd", newUnicodePassword));

            // Perform the update
            ctx.modifyAttributes(getUserDN(user), mods);
        } catch (Exception e) {
            throw new RuntimeException(e);
        }
    }

    /**
     * <p>
     * Helper method to throws a {@link IllegalArgumentException} when the specified {@link Credential} is not supported.
     * </p>
     * TODO: when using JBoss Logging this method should be removed.
     * 
     * @param credential
     * @return
     */
    private void throwsNotSupportedCredentialType(Credential credential) throws IllegalArgumentException {
        throw new IllegalArgumentException("Credential type not supported: " + credential.getClass());
    }

    private LDAPUser convert(User user) {
        LDAPUser ldapuser = new LDAPUser();

        // ldapuser.setLookup(this);
        // ldapuser.setLDAPChangeNotificationHandler(this);
        // ldapuser.setUserDNSuffix(userDNSuffix);

        ldapuser.setId(user.getId());
        ldapuser.setFirstName(" ");
        ldapuser.setLastName(" ");

        if (user.getFirstName() != null) {
            ldapuser.setFirstName(user.getFirstName());
            ldapuser.setFullName(user.getFirstName());
        }

        if (user.getLastName() != null) {
            ldapuser.setLastName(user.getLastName());

            if (ldapuser.getFullName() != null) {
                ldapuser.setFullName(ldapuser.getFullName() + " " + user.getLastName());
            } else {
                ldapuser.setFullName(user.getLastName());
            }
        }

        if (user.getEmail() != null) {
            ldapuser.setEmail(user.getEmail());
        }

        for (org.picketlink.idm.model.Attribute<? extends Serializable> attrib : user.getAttributes()) {
            ldapuser.setAttribute(attrib);
        }

        return ldapuser;
    }

    /**
     * <p>Returns the custom attributes for the given {@link LDAPUser}.</p>
     * 
     * @param user
     * @return
     */
    private LDAPUserCustomAttributes getCustomAttributes(LDAPUser user) {
        String customDN = getCustomAttributesDN(user);

        LDAPUserCustomAttributes customAttributes = null;

        try {
            customAttributes = lookup(customDN);
        } catch (Exception ignore) {
        }
        
        return customAttributes;
    }
    
    /**
     * <p>
     * Returns a DN for the {@link LDAPUser} custom attributes entry.
     * </p>
     * 
     * @param ldapUser
     * @return
     */
    private String getCustomAttributesDN(LDAPUser ldapUser) {
        return "cn=custom-attributes" + COMMA + getUserDN(ldapUser);
    }
    
    /**
     * <p>Returns a DN for the given {@link LDAPUser}.</p>
     * 
     * @param user
     * @return
     */
    private String getUserDN(LDAPUser user) {
        String uid = user.getId();
        
        try {
            if (uid != null) {
                uid = (String) user.getLDAPAttributes().get(UID).get();
            }
        } catch (NamingException e) {
            throw new RuntimeException(e);
        }
        
        return UID + EQUAL + uid + COMMA + userDNSuffix;
    }

    /**
     * <p>
     * Binds a {@link Object} to the LDAP tree.
     * </p>
     * 
     * @param ldapUser
     */
    private void bind(String dn, Object object) {
        try {
            ctx.bind(dn, object);
        } catch (NamingException e) {
            throw new RuntimeException(e);
        }
    }

    /**
     * <p>
     * Looks up a entry on the LDAP tree with the given DN.
     * </p>
     * 
     * @param dn
     * @return
     * @throws NamingException
     */
    @SuppressWarnings("unchecked")
    private <T> T lookup(String dn) {
        try {
            return (T) ctx.lookup(dn);
        } catch (NamingException e) {
            throw new RuntimeException(e);
        }
    }

    /**
     * <p>
     * Destroys a subcontext with the given DN from the LDAP tree.
     * </p>
     * 
     * @param dn
     */
    private void destroySubcontext(String dn) {
        try {
            ctx.destroySubcontext(dn);
        } catch (Exception e) {
            throw new RuntimeException(e);
        }
    }

<<<<<<< HEAD
    /*
     * (non-Javadoc)
     * 
     * @see org.picketlink.idm.spi.IdentityStore#executeQuery(org.picketlink.idm.query.UserQuery,
     * org.picketlink.idm.query.Range)
     */
    /*
     * @Override public List<User> executeQuery(IdentityStoreInvocationContext invocationContext, UserQuery query, Range range)
     * { // TODO: Deal with range List<User> users = new ArrayList<User>(); Map<String, String[]> filters =
     * query.getAttributeFilters(); if (filters != null) { // we are dealing with attributes // Get all the managed attributes
     * first to do the search Attributes matchAttrs = getManagedAttributes(filters); if (matchAttrs.size() == 0) { // go for
     * custom attributes List<User> allUsers = getAllUsers(); for (User theUser : allUsers) { if
     * (userHasRequiredAttributes((LDAPUser) theUser, filters)) { users.add(theUser); } } return users; }
     * 
     * // Perform the search try { NamingEnumeration<SearchResult> answer = ctx.search(userDNSuffix, matchAttrs); while
     * (answer.hasMore()) { SearchResult sr = answer.next(); Attributes attributes = sr.getAttributes();
     * 
     * LDAPUser user = new LDAPUser(); user.setLookup(this); user.setUserDNSuffix(userDNSuffix);
     * user.addAllLDAPAttributes(attributes);
     * 
     * user.setLDAPChangeNotificationHandler(this);
     * 
     * // Get the custom attributes String customDN = user.getCustomAttributes().getDN() + COMMA + user.getDN(); try {
     * LDAPUserCustomAttributes lca = (LDAPUserCustomAttributes) ctx.lookup(customDN); if (lca != null) {
     * user.setCustomAttributes(lca); } } catch (Exception ignore) { } if (userHasRequiredAttributes(user, filters)) {
     * users.add(user); } } } catch (NamingException e) { throw new RuntimeException("Error executing user query.", e); } }
     * 
     * return users; }
     */

    /*
     * (non-Javadoc)
     * 
     * @see org.picketlink.idm.spi.IdentityStore#executeQuery(org.picketlink.idm.query.GroupQuery,
     * org.picketlink.idm.query.Range)
     */
    /*
     * @Override public List<Group> executeQuery(IdentityStoreInvocationContext invocationContext, GroupQuery query, Range
     * range) { List<Group> groups = new ArrayList<Group>();
     * 
     * try { BasicAttributes groupAttributeFilter = new BasicAttributes(true);
     * 
     * if (query.getId() != null) { groupAttributeFilter.put(CN, query.getId()); }
     * 
     * if (query.getName() != null) { groupAttributeFilter.put(CN, query.getName()); }
     * 
     * if (query.getRelatedUser() != null) { LDAPUser ldapUser = (LDAPUser) getUser(invocationContext,
     * query.getRelatedUser().getId());
     * 
     * groupAttributeFilter.put(MEMBER, ldapUser.getDN()); }
     * 
     * if (query.getRole() != null) { LDAPRole ldapRole = (LDAPRole) getRole(invocationContext, query.getRole().getName());
     * 
     * groupAttributeFilter.put(MEMBER, ldapRole.getDN()); }
     * 
     * NamingEnumeration<SearchResult> groupSearchResult = ctx.search(groupDNSuffix, groupAttributeFilter);
     * 
     * // iterate over the returned roles while (groupSearchResult.hasMore()) { boolean isGroupSelected = true;
     * 
     * SearchResult groupResult = groupSearchResult.next(); Attributes groupAttributes = groupResult.getAttributes();
     * 
     * LDAPGroup childGroup = new LDAPGroup(groupAttributes, groupDNSuffix);
     * 
     * if (query.getParentGroup() != null) { Group parentGroup = getParentGroup(invocationContext, childGroup);
     * 
     * if (parentGroup == null || !query.getParentGroup().getId().equals(parentGroup.getId())) { isGroupSelected = false; }
     * 
     * }
     * 
     * if (isGroupSelected) { groups.add(childGroup); } } } catch (NamingException e) { throw new
     * RuntimeException("Error executing group query.", e); }
     * 
     * return groups; }
     */

    /*
     * (non-Javadoc)
     * 
     * @see org.picketlink.idm.spi.IdentityStore#executeQuery(org.picketlink.idm.query.RoleQuery,
     * org.picketlink.idm.query.Range)
     */
    /*
     * @Override public List<Role> executeQuery(IdentityStoreInvocationContext invocationContext, RoleQuery query, Range range)
     * { List<Role> roles = new ArrayList<Role>();
     * 
     * try { BasicAttributes roleAttributeFilter = new BasicAttributes(true);
     * 
     * if (query.getName() != null) { roleAttributeFilter.put(CN, query.getName()); }
     * 
     * NamingEnumeration<SearchResult> roleSearchResult = ctx.search(roleDNSuffix, roleAttributeFilter);
     * 
     * // iterate over the returned roles while (roleSearchResult.hasMore()) { boolean isRoleSelected = true;
     * 
     * SearchResult roleResult = roleSearchResult.next(); Attributes roleAttributes = roleResult.getAttributes();
     * 
     * LDAPRole ldapRole = new LDAPRole(roleAttributes, roleDNSuffix);
     * 
     * // checks if the role has a member mapped to the owner if (query.getOwner() != null) { Attribute memberAttribute =
     * roleAttributes.get(MEMBER);
     * 
     * LDAPUser ldapUser = (LDAPUser) query.getOwner();
     * 
     * if (!(memberAttribute != null && memberAttribute.contains(ldapUser.getDN()))) { isRoleSelected = false; } }
     * 
     * // checks if the role is a member of the group if (query.getGroup() != null) { LDAPGroup ldapGroup = (LDAPGroup)
     * getGroup(invocationContext, query.getGroup().getName());
     * 
     * Attributes groupAttributes = ldapGroup.getLDAPAttributes(); Attribute memberAttribute = groupAttributes.get(MEMBER);
     * 
     * // if the role is a group member then select it. Otherwise the role is not a member of the provided group. if
     * (!(memberAttribute != null && memberAttribute.contains(ldapRole.getDN()))) { isRoleSelected = false; } }
     * 
     * if (isRoleSelected) { roles.add(ldapRole); } } } catch (NamingException e) { throw new
     * RuntimeException("Error executing role query.", e); }
     * 
     * return roles; }
     */
    
//  private Attributes getManagedAttributes(Map<String, String[]> filters) {
//  Attributes attr = new BasicAttributes(true);
//  Set<String> keys = filters.keySet();
//  for (String key : keys) {
//      if (isManaged(key)) {
//          attr.put(key, filters.get(key));
//      }
//  }
//  return attr;
//}
//
//private boolean userHasRequiredAttributes(LDAPUser user, Map<String, String[]> filters) {
//  Set<String> keys = filters.keySet();
//
//  for (String key : keys) {
//      String[] values = filters.get(key);
//      String[] attValues = user.<String[]> getAttribute(key).getValue();
//      if (IDMUtil.arraysEqual(values, attValues) == false) {
//          return false;
//      }
//  }
//  return true;
//}
//
//private List<User> getAllUsers() {
//  List<User> users = new ArrayList<User>();
//  // Perform the search
//  try {
//      Attributes attr = new BasicAttributes(true);
//      NamingEnumeration<SearchResult> answer = ctx.search(userDNSuffix, attr);
//      
//      while (answer.hasMore()) {
//          SearchResult sr = answer.next();
//          Attributes attributes = sr.getAttributes();
//          LDAPUser user = new LDAPUser(attributes);
//          
//          LDAPUserCustomAttributes customAttributes = getCustomAttributes(user);
//          // user.setLookup(this);
//          
//          user.setCustomAttributes(customAttributes);
//          
//          // user.setLDAPChangeNotificationHandler(this);
//
//          users.add(user);
//      }
//  } catch (NamingException e) {
//      throw new RuntimeException(e);
//  }
//  
//  return users;
//}
    
    // TODO method no longer required?
    /*
     * @Override public String[] getAttributeValues(IdentityStoreInvocationContext invocationContext, IdentityType identity,
     * String name) { if (identity instanceof User) { if (identity instanceof LDAPUser == false) { throw new
     * RuntimeException("Wrong type:" + identity); } LDAPUser ldapUser = (LDAPUser) identity; return
     * ldapUser.getAttributeValues(name); } else if (identity instanceof Group) { LDAPGroup ldapGroup = null; if (identity
     * instanceof LDAPGroup) { ldapGroup = (LDAPGroup) identity; } else { ldapGroup = (LDAPGroup) getGroup(invocationContext,
     * ((Group) identity).getName()); } return ldapGroup.getAttributeValues(name); } else if (identity instanceof Role) {
     * LDAPRole ldapRole = null; if (identity instanceof LDAPGroup) { ldapRole = (LDAPRole) identity; } else { ldapRole =
     * (LDAPRole) getRole(invocationContext, ((Role) identity).getName()); } return ldapRole.getAttributeValues(name); } else {
     * throw new IllegalArgumentException("identity parameter must be an instance of User, Group or Role"); } }
     */

    /*
     * (non-Javadoc)
     * 
     * @see org.picketlink.idm.spi.IdentityStore#getAttributes(org.picketlink.idm.model.User)
     */

    // TODO method no longer required?
    /*
     * @Override public Map<String, String[]> getAttributes(IdentityStoreInvocationContext invocationContext, IdentityType
     * identity) { if (identity instanceof User) { if (identity instanceof LDAPUser == false) { throw new
     * RuntimeException("Wrong type:" + identity); } LDAPUser ldapUser = (LDAPUser) identity; return ldapUser.getAttributes(); }
     * else if (identity instanceof Group) { LDAPGroup ldapGroup = null; if (identity instanceof LDAPGroup) { ldapGroup =
     * (LDAPGroup) identity; } else { ldapGroup = (LDAPGroup) getGroup(invocationContext, ((Group) identity).getName()); }
     * return ldapGroup.getAttributes(); } else if (identity instanceof Role) { LDAPRole ldapRole = null; if (ldapRole
     * instanceof LDAPRole) { ldapRole = (LDAPRole) identity; } else { ldapRole = (LDAPRole) getRole(invocationContext, ((Role)
     * identity).getName()); } return ldapRole.getAttributes(); } else { throw new
     * IllegalArgumentException("identity parameter must be an instance of User, Group or Role"); } }
     */
    
//  @Override
//  public void handle(LDAPObjectChangedNotification notification) {
//      DirContext object = notification.getLDAPObject();
//      if (object instanceof LDAPUser) {
//          LDAPUser user = (LDAPUser) object;
//          LDAPUserCustomAttributes ldapUserCustomAttributes = user.getCustomAttributes();
//          try {
//              String userDN = getUserDN(user);
//              if (notification.getNtype() == NType.ADD_ATTRIBUTE) {
//                  Attribute attrib = notification.getAttribute();
//                  if (attrib == null)
//                      throw new RuntimeException("attrib is null");
//                  ModificationItem[] mods = new ModificationItem[] { new ModificationItem(DirContext.ADD_ATTRIBUTE, attrib) };
//                  ctx.modifyAttributes(userDN, mods);
//              }
//              if (notification.getNtype() == NType.REPLACE_ATTRIBUTE) {
//                  Attribute attrib = notification.getAttribute();
//                  if (attrib == null)
//                      throw new RuntimeException("attrib is null");
//                  ModificationItem[] mods = new ModificationItem[] { new ModificationItem(DirContext.REPLACE_ATTRIBUTE,
//                          attrib) };
//                  ctx.modifyAttributes(userDN, mods);
//              }
//              if (notification.getNtype() == NType.REMOVE_ATTRIBUTE) {
//                  Attribute attrib = notification.getAttribute();
//                  if (attrib == null)
//                      throw new RuntimeException("attrib is null");
//                  ModificationItem[] mods = new ModificationItem[] { new ModificationItem(DirContext.REMOVE_ATTRIBUTE, attrib) };
//                  ctx.modifyAttributes(userDN, mods);
//              }
//              // ctx.rebind(userDN, object);
//              ctx.rebind(getCustomAttributesDN(user), ldapUserCustomAttributes);
//          } catch (NamingException e) {
//              throw new RuntimeException(e);
//          }
//      }
//  }
=======
    @Override
    public void setup(LDAPConfiguration config, IdentityStoreInvocationContext context) {
        // TODO Auto-generated method stub
        
    }

    @Override
    public LDAPConfiguration getConfig() {
        // TODO Auto-generated method stub
        return null;
    }

    @Override
    public IdentityStoreInvocationContext getContext() {
        // TODO Auto-generated method stub
        return null;
    }

>>>>>>> 1bc3279c
}<|MERGE_RESOLUTION|>--- conflicted
+++ resolved
@@ -73,15 +73,10 @@
  * @author Shane Bryzak
  * @author Anil Saldhana
  */
-<<<<<<< HEAD
-public class LDAPIdentityStore extends AbstractBaseIdentityStore implements IdentityStore
+public class LDAPIdentityStore implements IdentityStore<LDAPConfiguration>
 //, LDAPChangeNotificationHandler,
 //        ManagedAttributeLookup 
 {
-=======
-public class LDAPIdentityStore implements IdentityStore<LDAPConfiguration>, LDAPChangeNotificationHandler,
-        ManagedAttributeLookup {
->>>>>>> 1bc3279c
     private static final String USER_CERTIFICATE_ATTRIBUTE = "usercertificate";
     private static final String USER_PASSWORD_ATTRIBUTE = "userpassword";
     public final String COMMA = ",";
@@ -94,7 +89,24 @@
     protected List<String> managedAttributes = new ArrayList<String>();
 
     protected LDAPConfiguration ldapConfiguration = null;
-
+    
+    @Override
+    public void setup(LDAPConfiguration config, IdentityStoreInvocationContext context) {
+        configure(config);
+    }
+
+    @Override
+    public LDAPConfiguration getConfig() {
+        // TODO Auto-generated method stub
+        return null;
+    }
+
+    @Override
+    public IdentityStoreInvocationContext getContext() {
+        // TODO Auto-generated method stub
+        return null;
+    }
+    
     public void configure(IdentityStoreConfiguration configuration) throws SecurityConfigurationException {
         if (!(configuration instanceof LDAPConfiguration)) {
             throw new IllegalArgumentException("Can only pass instance of LDAPConfiguration to LDAPIdentityStore");
@@ -367,7 +379,7 @@
             if (identity instanceof LDAPUser) {
                 ldapUser = (LDAPUser) identity;
             } else {
-                ldapUser = (LDAPUser) getUser(((User) identity).getFullName());
+                ldapUser = (LDAPUser) getUser(((User) identity).getId());
             }
             if (isManaged(attribute.getName())) {
                 ldapUser.setAttribute(attribute);
@@ -926,7 +938,6 @@
         }
     }
 
-<<<<<<< HEAD
     /*
      * (non-Javadoc)
      * 
@@ -1166,24 +1177,5 @@
 //          }
 //      }
 //  }
-=======
-    @Override
-    public void setup(LDAPConfiguration config, IdentityStoreInvocationContext context) {
-        // TODO Auto-generated method stub
-        
-    }
-
-    @Override
-    public LDAPConfiguration getConfig() {
-        // TODO Auto-generated method stub
-        return null;
-    }
-
-    @Override
-    public IdentityStoreInvocationContext getContext() {
-        // TODO Auto-generated method stub
-        return null;
-    }
-
->>>>>>> 1bc3279c
+
 }