/*
 * JBoss, Home of Professional Open Source.
 * Copyright 2012, Red Hat, Inc., and individual contributors
 * as indicated by the @author tags. See the copyright.txt file in the
 * distribution for a full listing of individual contributors.
 *
 * This is free software; you can redistribute it and/or modify it
 * under the terms of the GNU Lesser General Public License as
 * published by the Free Software Foundation; either version 2.1 of
 * the License, or (at your option) any later version.
 *
 * This software is distributed in the hope that it will be useful,
 * but WITHOUT ANY WARRANTY; without even the implied warranty of
 * MERCHANTABILITY or FITNESS FOR A PARTICULAR PURPOSE. See the GNU
 * Lesser General Public License for more details.
 *
 * You should have received a copy of the GNU Lesser General Public
 * License along with this software; if not, write to the Free
 * Software Foundation, Inc., 51 Franklin St, Fifth Floor, Boston, MA
 * 02110-1301 USA, or see the FSF site: http://www.fsf.org.
 */
package org.picketlink.idm.ldap.internal;

import static org.picketlink.idm.ldap.internal.LDAPConstants.CN;
import static org.picketlink.idm.ldap.internal.LDAPConstants.COMMA;
import static org.picketlink.idm.ldap.internal.LDAPConstants.EQUAL;
import static org.picketlink.idm.ldap.internal.LDAPConstants.MEMBER;
import static org.picketlink.idm.ldap.internal.LDAPConstants.SPACE_STRING;
import static org.picketlink.idm.ldap.internal.LDAPConstants.UID;

import java.io.Serializable;
import java.util.ArrayList;
import java.util.Date;
import java.util.HashMap;
import java.util.List;
import java.util.Map;
import java.util.Map.Entry;
import java.util.Set;

import javax.naming.NamingEnumeration;
import javax.naming.NamingException;
import javax.naming.directory.Attribute;
import javax.naming.directory.Attributes;
import javax.naming.directory.BasicAttribute;
import javax.naming.directory.BasicAttributes;
import javax.naming.directory.SearchResult;

import org.picketlink.idm.IdentityManagementException;
import org.picketlink.idm.SecurityConfigurationException;
import org.picketlink.idm.credential.Credentials;
import org.picketlink.idm.credential.internal.X509CertificateCredentialHandler;
import org.picketlink.idm.credential.spi.CredentialHandler;
import org.picketlink.idm.credential.spi.CredentialStorage;
import org.picketlink.idm.credential.spi.annotations.CredentialHandlers;
import org.picketlink.idm.credential.spi.annotations.Stored;
import org.picketlink.idm.event.GroupCreatedEvent;
import org.picketlink.idm.event.GroupDeletedEvent;
import org.picketlink.idm.event.GroupUpdatedEvent;
import org.picketlink.idm.event.RoleCreatedEvent;
import org.picketlink.idm.event.RoleDeletedEvent;
import org.picketlink.idm.event.RoleUpdatedEvent;
import org.picketlink.idm.event.UserCreatedEvent;
import org.picketlink.idm.event.UserDeletedEvent;
import org.picketlink.idm.event.UserUpdatedEvent;
import org.picketlink.idm.internal.util.IDMUtil;
import org.picketlink.idm.internal.util.properties.Property;
import org.picketlink.idm.internal.util.properties.query.AnnotatedPropertyCriteria;
import org.picketlink.idm.internal.util.properties.query.PropertyQueries;
import org.picketlink.idm.model.Agent;
import org.picketlink.idm.model.AttributedType;
import org.picketlink.idm.model.Group;
import org.picketlink.idm.model.GroupRole;
import org.picketlink.idm.model.IdentityType;
import org.picketlink.idm.model.Relationship;
import org.picketlink.idm.model.Role;
import org.picketlink.idm.model.User;
import org.picketlink.idm.query.IdentityQuery;
import org.picketlink.idm.query.QueryParameter;
import org.picketlink.idm.query.RelationshipQuery;
import org.picketlink.idm.spi.CredentialStore;
import org.picketlink.idm.spi.IdentityStore;
import org.picketlink.idm.spi.IdentityStoreInvocationContext;

/**
 * An IdentityStore implementation backed by an LDAP directory
 * 
 * @author Shane Bryzak
 * @author Anil Saldhana
 * @author <a href="mailto:psilva@redhat.com">Pedro Silva</a>
 */
@CredentialHandlers({ LDAPPlainTextPasswordCredentialHandler.class, X509CertificateCredentialHandler.class })
public class LDAPIdentityStore implements IdentityStore<LDAPConfiguration>, CredentialStore {

    private LDAPConfiguration configuration;
    private IdentityStoreInvocationContext context;

    @Override
    public void setup(LDAPConfiguration config, IdentityStoreInvocationContext context) {
        this.configuration = config;
        this.context = context;
    }

    @Override
    public LDAPConfiguration getConfig() {
        return this.configuration;
    }

    @Override
    public IdentityStoreInvocationContext getContext() {
        return this.context;
    }
<<<<<<< HEAD
    
    @Override
    public void add(AttributedType identityType) {
        Class<? extends IdentityType> identityTypeClass = (Class<? extends IdentityType>) identityType.getClass();

        if (IDMUtil.isUserType(identityTypeClass)) {
            User storedUser = addUser((User) identityType);

            UserCreatedEvent event = new UserCreatedEvent(storedUser);
           // event.getContext().setValue(EVENT_CONTEXT_USER_ENTITY, storedUser);
            getContext().getEventBridge().raiseEvent(event);
        } else if (IDMUtil.isGroupType(identityTypeClass)) {
            Group storedGroup = addGroup((Group) identityType);
=======
>>>>>>> f7b6f958

    @Override
    public void add(AttributedType value) {
        if (value instanceof IdentityType) {
            IdentityType identityType = (IdentityType) value;

            Class<? extends IdentityType> identityTypeClass = identityType.getClass();

            if (IDMUtil.isUserType(identityTypeClass)) {
                User storedUser = addUser((User) identityType);

                UserCreatedEvent event = new UserCreatedEvent(storedUser);
                // event.getContext().setValue(EVENT_CONTEXT_USER_ENTITY,
                // storedUser);
                getContext().getEventBridge().raiseEvent(event);
            } else if (IDMUtil.isGroupType(identityTypeClass)) {
                Group storedGroup = addGroup((Group) identityType);

                GroupCreatedEvent event = new GroupCreatedEvent(storedGroup);
                // event.getContext().setValue(EVENT_CONTEXT_USER_ENTITY,
                // storedGroup);
                getContext().getEventBridge().raiseEvent(event);
            } else if (IDMUtil.isRoleType(identityTypeClass)) {
                Role storedRole = addRole((Role) identityType);

                RoleCreatedEvent event = new RoleCreatedEvent(storedRole);
                // event.getContext().setValue(EVENT_CONTEXT_USER_ENTITY,
                // storedRole);
                getContext().getEventBridge().raiseEvent(event);
            }
        }

    }

    @Override
<<<<<<< HEAD
    public void update(AttributedType identityType) {
        Class<? extends IdentityType> identityTypeClass = (Class<? extends IdentityType>) identityType.getClass();
=======
    public void update(AttributedType value) {
        if (value instanceof IdentityType) {
            IdentityType identityType = (IdentityType) value;
>>>>>>> f7b6f958

            Class<? extends IdentityType> identityTypeClass = identityType.getClass();

            if (IDMUtil.isUserType(identityTypeClass)) {
                User updatedUser = (User) identityType;

                if (updatedUser.getId() == null) {
                    throw new IdentityManagementException("No identifier was provided.");
                }

                User storedUser = getUser(updatedUser.getId());

                if (storedUser == null) {
                    throw new RuntimeException("User [" + updatedUser.getId() + "] does not exists.");
                }

                updateUser(updatedUser, storedUser);

                UserUpdatedEvent event = new UserUpdatedEvent(storedUser);
                // event.getContext().setValue(EVENT_CONTEXT_USER_ENTITY,
                // storedUser);
                getContext().getEventBridge().raiseEvent(event);
            } else if (IDMUtil.isGroupType(identityTypeClass)) {
                Group updatedGroup = (Group) identityType;

                if (updatedGroup.getName() == null) {
                    throw new IdentityManagementException("No identifier was provided.");
                }

                Group storedGroup = getGroup(updatedGroup.getName());

                if (storedGroup == null) {
                    throw new RuntimeException("No group found with the given name [" + updatedGroup.getName() + "].");
                }

                updateGroup(updatedGroup, storedGroup);

                GroupUpdatedEvent event = new GroupUpdatedEvent(storedGroup);
                // event.getContext().setValue(EVENT_CONTEXT_USER_ENTITY,
                // storedGroup);
                getContext().getEventBridge().raiseEvent(event);
            } else if (IDMUtil.isRoleType(identityTypeClass)) {
                Role updatedRole = (Role) identityType;

                if (updatedRole.getName() == null) {
                    throw new IdentityManagementException("No identifier was provided.");
                }

                Role storedRole = getRole(updatedRole.getName());

                if (storedRole == null) {
                    throw new RuntimeException("No role found with the given name [" + updatedRole.getName() + "].");
                }

                updateRole(updatedRole, storedRole);

                RoleUpdatedEvent event = new RoleUpdatedEvent(storedRole);
                // event.getContext().setValue(EVENT_CONTEXT_USER_ENTITY,
                // storedRole);
                getContext().getEventBridge().raiseEvent(event);
            }
        }

    }

    @Override
<<<<<<< HEAD
    public void remove(AttributedType identityType) {
        Class<? extends IdentityType> identityTypeClass = (Class<? extends IdentityType>) identityType.getClass();
=======
    public void remove(AttributedType value) {
        if (value instanceof IdentityType) {
            IdentityType identityType = (IdentityType) value;
>>>>>>> f7b6f958

            Class<? extends IdentityType> identityTypeClass = identityType.getClass();

            if (IDMUtil.isUserType(identityTypeClass)) {
                User user = (User) identityType;

                if (user.getId() == null) {
                    throw new IdentityManagementException("No identifier was provided.");
                }

                User storedUser = getUser(user.getId());

                if (storedUser == null) {
                    throw new RuntimeException("User [" + user.getId() + "] doest not exists.");
                }

                removeUser(storedUser);

                UserDeletedEvent event = new UserDeletedEvent(storedUser);
                // event.getContext().setValue(EVENT_CONTEXT_USER_ENTITY,
                // storedUser);
                getContext().getEventBridge().raiseEvent(event);
            } else if (IDMUtil.isGroupType(identityTypeClass)) {
                Group group = (Group) identityType;

                if (group.getName() == null) {
                    throw new IdentityManagementException("No identifier was provided.");
                }

                Group storedGroup = getGroup(group.getName());

                if (storedGroup == null) {
                    throw new RuntimeException("Group [" + group.getName() + "] doest not exists.");
                }

                removeGroup(storedGroup);

                GroupDeletedEvent event = new GroupDeletedEvent(storedGroup);
                // event.getContext().setValue(EVENT_CONTEXT_USER_ENTITY,
                // storedGroup);
                getContext().getEventBridge().raiseEvent(event);
            } else if (IDMUtil.isRoleType(identityTypeClass)) {
                Role role = (Role) identityType;

                if (role.getName() == null) {
                    throw new IdentityManagementException("No identifier was provided.");
                }

                Role storedRole = getRole(role.getName());

                if (storedRole == null) {
                    throw new RuntimeException("Role [" + role.getName() + "] doest not exists.");
                }

                removeRole(storedRole);

                RoleDeletedEvent event = new RoleDeletedEvent(storedRole);
                // event.getContext().setValue(EVENT_CONTEXT_USER_ENTITY,
                // storedRole);
                getContext().getEventBridge().raiseEvent(event);
            }
        }

    }

    @Override
    public Agent getAgent(String id) {
        // TODO: need to handle pure Agent instances. For now let's only
        // consider User instances.
        return getUser(id);
    }

    @Override
    public User getUser(String id) {
        final String baseDN = this.configuration.getUserDNSuffix();

        List<User> answer = getLdapManager().searchByAttribute(baseDN, UID, id, new LDAPSearchCallback<User>() {

            @Override
            public User processResult(SearchResult sr) {
                LDAPUser user = new LDAPUser(baseDN, sr.getAttributes());

                user.setCustomAttributes(getCustomAttributes(user.getDN()));

                return user;
            }

        });

        return answer.isEmpty() ? null : answer.get(0);
    }

    @Override
    public Group getGroup(String name) {
        final String baseDN = this.configuration.getGroupDNSuffix();

        List<Group> answer = getLdapManager().searchByAttribute(baseDN, CN, name, new LDAPSearchCallback<Group>() {

            @Override
            public Group processResult(SearchResult sr) {
                LDAPGroup ldapGroup = new LDAPGroup(sr.getAttributes(), baseDN);

                ldapGroup.setCustomAttributes(getCustomAttributes(ldapGroup.getDN()));

                Group parentGroup = getParentGroup(ldapGroup);

                if (parentGroup != null) {
                    ldapGroup.setParentGroup(parentGroup);
                }

                return ldapGroup;
            }

        });

        return answer.isEmpty() ? null : answer.get(0);
    }

    @Override
    public Role getRole(String name) {
        final String baseDN = this.configuration.getRoleDNSuffix();

        List<Role> answer = getLdapManager().searchByAttribute(baseDN, CN, name, new LDAPSearchCallback<Role>() {

            @Override
            public Role processResult(SearchResult sr) {
                LDAPRole ldapRole = new LDAPRole(sr.getAttributes(), baseDN);

                ldapRole.setCustomAttributes(getCustomAttributes(ldapRole.getDN()));

                return ldapRole;
            }

        });

        return answer.isEmpty() ? null : answer.get(0);
    }

    @Override
    public Group getGroup(String name, Group parent) {
        Group ldapGroup = getGroup(name);
        Group ldapGroupParent = ldapGroup.getParentGroup();

        if (parent != null && ldapGroup != null && ldapGroupParent != null
                && ldapGroupParent.getName().equals(parent.getName())) {
            return ldapGroup;
        }

        return null;
    }

<<<<<<< HEAD
//    @Override
//    public GroupRole createMembership(IdentityType member, Group group, Role role) {
//        if (member instanceof User) {
//            User user = getUser(((User) member).getId());
//
//            LDAPRole ldapRole = null;
//
//            if (role != null) {
//                ldapRole = (LDAPRole) getRole(role.getName());
//            }
//
//            LDAPUser ldapUser = null;
//
//            if (user != null) {
//                ldapUser = (LDAPUser) getUser(user.getId());
//            }
//
//            LDAPGroup ldapGroup = null;
//
//            if (group != null) {
//                ldapGroup = (LDAPGroup) getGroup(group.getName());
//            }
//
//            if (ldapRole != null && ldapGroup != null) {
//                LDAPGroupRole groupRole = new LDAPGroupRole(ldapUser, ldapGroup, ldapRole);
//                storeMembershipEntry(groupRole, ldapRole);
//            } else {
//                if (ldapUser != null && ldapRole != null) {
//                    addMember(ldapRole, ldapUser);
//                }
//
//                if (ldapGroup != null && ldapRole != null) {
//                    addMember(ldapGroup, ldapRole);
//                }
//
//                if (ldapGroup != null && ldapUser != null) {
//                    addMember(ldapGroup, ldapUser);
//                }
//            }
//
//            return new SimpleGroupRole(ldapUser, ldapRole, ldapGroup);
//        } else if (member instanceof Group) {
//            // FIXME implement Group membership, or return null
//            return null;
//        } else {
//            throw new IllegalArgumentException("The member parameter must be an instance of User or Group");
//        }
//    }
//
//    @Override
//    public void removeMembership(IdentityType member, Group group, Role role) {
//        if (member instanceof User) {
//            LDAPUser ldapUser = (LDAPUser) getUser(((User) member).getId());
//
//            LDAPRole ldapRole = null;
//
//            if (role != null) {
//                ldapRole = (LDAPRole) getRole(role.getName());
//            }
//
//            LDAPGroup ldapGroup = null;
//
//            if (group != null) {
//                ldapGroup = (LDAPGroup) getGroup(group.getName());
//            }
//
//            if (group != null && role != null) {
//                LDAPGroupRole groupRole = new LDAPGroupRole(ldapUser, ldapGroup, ldapRole);
//                removeMemberShipEntry(groupRole, ldapRole);
//            } else {
//                if (ldapRole != null) {
//                    removeMember(ldapRole, ldapUser);
//                }
//
//                if (ldapGroup != null) {
//                    removeMember(ldapGroup, ldapUser);
//                }
//            }
//        } else if (member instanceof Group) {
//            // FIXME implement Group membership if supported
//        }
//    }
//
//    @Override
//    public GroupRole getMembership(IdentityType member, Group group, Role role) {
//        GroupRole groupRole = null;
//
//        LDAPUser ldapUser = (LDAPUser) getUser(((User) member).getId());
//
//        if (group != null && role != null) {
//            LDAPRole ldapRole = (LDAPRole) getRole(role.getName());
//            LDAPGroup ldapGroup = (LDAPGroup) getGroup(group.getName());
//
//            String dn = new LDAPGroupRole(ldapUser, ldapGroup, ldapRole).getDN();
//
//            groupRole = getLdapManager().lookup(dn);
//
//            LDAPGroupRole ldapGroupRole = (LDAPGroupRole) groupRole;
//
//            if (groupRole == null || !ldapGroupRole.isMember(ldapRole)) {
//                groupRole = null;
//            }
//        } else {
//            if (role != null) {
//                LDAPRole ldapRole = (LDAPRole) getRole(role.getName());
//
//                if (ldapRole.isMember(ldapUser)) {
//                    groupRole = new SimpleGroupRole(ldapUser, getRole(role.getName()), null);
//                }
//            }
//
//            if (group != null) {
//                LDAPGroup ldapGroup = (LDAPGroup) getGroup(group.getName());
//
//                if (ldapGroup.isMember(ldapUser)) {
//                    groupRole = new SimpleGroupRole(ldapUser, null, group);
//                }
//            }
//        }
//
//        return groupRole;
//    }
=======
    /*
     * @Override public GroupRole createMembership(IdentityType member, Group
     * group, Role role) { if (member instanceof User) { User user =
     * getUser(((User) member).getId());
     * 
     * LDAPRole ldapRole = null;
     * 
     * if (role != null) { ldapRole = (LDAPRole) getRole(role.getName()); }
     * 
     * LDAPUser ldapUser = null;
     * 
     * if (user != null) { ldapUser = (LDAPUser) getUser(user.getId()); }
     * 
     * LDAPGroup ldapGroup = null;
     * 
     * if (group != null) { ldapGroup = (LDAPGroup) getGroup(group.getName()); }
     * 
     * if (ldapRole != null && ldapGroup != null) { LDAPGroupRole groupRole =
     * new LDAPGroupRole(ldapUser, ldapGroup, ldapRole);
     * storeMembershipEntry(groupRole, ldapRole); } else { if (ldapUser != null
     * && ldapRole != null) { addMember(ldapRole, ldapUser); }
     * 
     * if (ldapGroup != null && ldapRole != null) { addMember(ldapGroup,
     * ldapRole); }
     * 
     * if (ldapGroup != null && ldapUser != null) { addMember(ldapGroup,
     * ldapUser); } }
     * 
     * return new GroupRole(ldapUser, ldapGroup, ldapRole); } else if (member
     * instanceof Group) { // FIXME implement Group membership, or return null
     * return null; } else { throw new IllegalArgumentException(
     * "The member parameter must be an instance of User or Group"); } }
     */
    /*
     * @Override public void removeMembership(IdentityType member, Group group,
     * Role role) { if (member instanceof User) { LDAPUser ldapUser = (LDAPUser)
     * getUser(((User) member).getId());
     * 
     * LDAPRole ldapRole = null;
     * 
     * if (role != null) { ldapRole = (LDAPRole) getRole(role.getName()); }
     * 
     * LDAPGroup ldapGroup = null;
     * 
     * if (group != null) { ldapGroup = (LDAPGroup) getGroup(group.getName()); }
     * 
     * if (group != null && role != null) { LDAPGroupRole groupRole = new
     * LDAPGroupRole(ldapUser, ldapGroup, ldapRole);
     * removeMemberShipEntry(groupRole, ldapRole); } else { if (ldapRole !=
     * null) { removeMember(ldapRole, ldapUser); }
     * 
     * if (ldapGroup != null) { removeMember(ldapGroup, ldapUser); } } } else if
     * (member instanceof Group) { // FIXME implement Group membership if
     * supported } }
     */
    /*
     * @Override public GroupRole getMembership(IdentityType member, Group
     * group, Role role) { GroupRole groupRole = null;
     * 
     * LDAPUser ldapUser = (LDAPUser) getUser(((User) member).getId());
     * 
     * if (group != null && role != null) { LDAPRole ldapRole = (LDAPRole)
     * getRole(role.getName()); LDAPGroup ldapGroup = (LDAPGroup)
     * getGroup(group.getName());
     * 
     * String dn = new LDAPGroupRole(ldapUser, ldapGroup, ldapRole).getDN();
     * 
     * groupRole = getLdapManager().lookup(dn);
     * 
     * LDAPGroupRole ldapGroupRole = null; // FIXME (LDAPGroupRole) groupRole;
     * 
     * if (groupRole == null || !ldapGroupRole.isMember(ldapRole)) { groupRole =
     * null; } } else { if (role != null) { LDAPRole ldapRole = (LDAPRole)
     * getRole(role.getName());
     * 
     * if (ldapRole.isMember(ldapUser)) { groupRole = new GroupRole(ldapUser,
     * null, getRole(role.getName())); } }
     * 
     * if (group != null) { LDAPGroup ldapGroup = (LDAPGroup)
     * getGroup(group.getName());
     * 
     * if (ldapGroup.isMember(ldapUser)) { groupRole = new GroupRole(ldapUser,
     * group, null); } } }
     * 
     * return groupRole; }
     */
>>>>>>> f7b6f958

    @Override
    public <T extends IdentityType> List<T> fetchQueryResults(IdentityQuery<T> identityQuery) {
        // TODO: pagination of query results needs to be implemented
        List<T> result = new ArrayList<T>();
        String filter = getSearchFilter((IdentityQuery<IdentityType>) identityQuery);

        Class<T> typeClass = identityQuery.getIdentityType();

        NamingEnumeration<SearchResult> answer = null;

        if (filter == null) {
            return result;
        }

        LDAPQuery ldapQuery = new LDAPQuery(identityQuery.getParameters());
        String idAttribute = getIdAttribute(typeClass);
        String dnSuffix = getBaseDN(typeClass);

        try {

            answer = getLdapManager().search(dnSuffix, filter);

            while (answer.hasMoreElements()) {
                SearchResult sr = (SearchResult) answer.nextElement();
                Attributes attributes = sr.getAttributes();
                String uid = (String) attributes.get(idAttribute).get();

                LDAPCustomAttributes customAttributes = getCustomAttributes(idAttribute + "=" + uid + COMMA + dnSuffix);

                if (ldapQuery.hasCustomAttributes() && customAttributes == null) {
                    continue;
                }

                if (identityQuery.getParameters().containsKey(IdentityType.ENABLED)) {
                    Object[] values = identityQuery.getParameters().get(IdentityType.ENABLED);
                    String enabled = String.valueOf(customAttributes
                            .getAttribute(LDAPConstants.CUSTOM_ATTRIBUTE_ENABLED));

                    if (!enabled.equals(values[0].toString())) {
                        continue;
                    }
                }

                if (identityQuery.getParameters().containsKey(IdentityType.CREATED_DATE)) {
                    Object[] values = identityQuery.getParameters().get(IdentityType.CREATED_DATE);
                    long storedDateInMillis = Long.valueOf(customAttributes.getAttribute(
                            LDAPConstants.CUSTOM_ATTRIBUTE_CREATE_DATE).toString());
                    long providedDateInMillis = ((Date) values[0]).getTime();

                    if (storedDateInMillis != providedDateInMillis) {
                        continue;
                    }
                }

                if (identityQuery.getParameters().containsKey(IdentityType.CREATED_BEFORE)) {
                    Object[] values = identityQuery.getParameters().get(IdentityType.CREATED_BEFORE);
                    long storedDateInMillis = Long.valueOf(customAttributes.getAttribute(
                            LDAPConstants.CUSTOM_ATTRIBUTE_CREATE_DATE).toString());
                    long providedDateInMillis = ((Date) values[0]).getTime();

                    if (storedDateInMillis > providedDateInMillis) {
                        continue;
                    }
                }

                if (identityQuery.getParameters().containsKey(IdentityType.CREATED_AFTER)) {
                    Object[] values = identityQuery.getParameters().get(IdentityType.CREATED_AFTER);
                    long storedDateInMillis = Long.valueOf(customAttributes.getAttribute(
                            LDAPConstants.CUSTOM_ATTRIBUTE_CREATE_DATE).toString());
                    long providedDateInMillis = ((Date) values[0]).getTime();

                    if (storedDateInMillis < providedDateInMillis) {
                        continue;
                    }
                }

                if (identityQuery.getParameters().containsKey(IdentityType.EXPIRY_DATE)
                        || identityQuery.getParameters().containsKey(IdentityType.EXPIRY_BEFORE)
                        || identityQuery.getParameters().containsKey(IdentityType.EXPIRY_AFTER)) {

                    Object expiryAttribute = customAttributes.getAttribute(LDAPConstants.CUSTOM_ATTRIBUTE_EXPIRY_DATE);

                    if (expiryAttribute == null) {
                        continue;
                    }

                    if (identityQuery.getParameters().containsKey(IdentityType.EXPIRY_DATE)) {
                        Object[] values = identityQuery.getParameters().get(IdentityType.EXPIRY_DATE);
                        long storedDateInMillis = Long.valueOf(expiryAttribute.toString());
                        long providedDateInMillis = ((Date) values[0]).getTime();

                        if (storedDateInMillis != providedDateInMillis) {
                            continue;
                        }
                    }

                    if (identityQuery.getParameters().containsKey(IdentityType.EXPIRY_BEFORE)) {
                        Object[] values = identityQuery.getParameters().get(IdentityType.EXPIRY_BEFORE);
                        long storedDateInMillis = Long.valueOf(expiryAttribute.toString());
                        long providedDateInMillis = ((Date) values[0]).getTime();

                        if (storedDateInMillis > providedDateInMillis) {
                            continue;
                        }
                    }

                    if (identityQuery.getParameters().containsKey(IdentityType.EXPIRY_AFTER)) {
                        Object[] values = identityQuery.getParameters().get(IdentityType.EXPIRY_AFTER);
                        long storedDateInMillis = Long.valueOf(expiryAttribute.toString());
                        long providedDateInMillis = ((Date) values[0]).getTime();

                        if (storedDateInMillis < providedDateInMillis) {
                            continue;
                        }
                    }
                }

                // let's restrict the result by looking the provided custom
                // attributes.
                boolean match = true;

                for (Entry<QueryParameter, Object[]> ldapQueryParameter : identityQuery.getParameters().entrySet()) {
                    QueryParameter queryParameter = ldapQueryParameter.getKey();
                    Object[] values = ldapQueryParameter.getValue();

                    if (queryParameter instanceof IdentityType.AttributeParameter) {
                        match = false;

                        Object[] queryParameterValues = values;
                        IdentityType.AttributeParameter customParameter = (IdentityType.AttributeParameter) queryParameter;
                        Object customParameterValue = customAttributes.getAttribute(customParameter.getName());

                        if (customParameterValue != null) {
                            int count = queryParameterValues.length;

                            for (Object parameterValue : queryParameterValues) {
                                if (customParameterValue.getClass().isArray()) {
                                    Object[] customParameterValues = (Object[]) customParameterValue;

                                    for (Object value : customParameterValues) {
                                        if (value.equals(parameterValue)) {
                                            count--;
                                        }
                                    }
                                } else {
                                    if (parameterValue.equals(customParameterValue)) {
                                        count--;
                                    }
                                }
                            }

                            if (count <= 0) {
                                match = true;
                            }
                        }
                    }
                }

                if (match) {
                    if (IDMUtil.isUserType(typeClass)) {
                        result.add((T) getUser(uid));
                    } else if (IDMUtil.isRoleType(typeClass)) {
                        result.add((T) getRole(uid));
                    } else if (IDMUtil.isGroupType(typeClass)) {
                        result.add((T) getGroup(uid));
                    }
                }
            }
        } catch (NamingException ne) {
            throw new RuntimeException(ne);
        } finally {
            if (answer != null) {
                try {
                    answer.close();
                } catch (NamingException e) {
                }
            }
        }

        return result;
    }

    @Override
    public void validateCredentials(Credentials credentials) {
        CredentialHandler handler = getContext().getCredentialValidator(credentials.getClass(), this);
        if (handler == null) {
            throw new SecurityConfigurationException(
                    "No suitable CredentialHandler available for validating Credentials of type ["
                            + credentials.getClass() + "] for IdentityStore [" + this.getClass() + "]");
        }
        handler.validate(credentials, this);
    }

    @Override
    public void updateCredential(Agent agent, Object credential, Date effectiveDate, Date expiryDate) {
        CredentialHandler handler = getContext().getCredentialUpdater(credential.getClass(), this);
        if (handler == null) {
            throw new SecurityConfigurationException(
                    "No suitable CredentialHandler available for updating Credentials of type ["
                            + credential.getClass() + "] for IdentityStore [" + this.getClass() + "]");
        }
        handler.update(agent, credential, this, effectiveDate, expiryDate);
    }

    @Override
    public void storeCredential(Agent agent, CredentialStorage storage) {
        List<Property<Object>> annotatedTypes = PropertyQueries.createQuery(storage.getClass())
                .addCriteria(new AnnotatedPropertyCriteria(Stored.class)).getResultList();

        if (annotatedTypes.isEmpty()) {
            throw new IdentityManagementException(
                    "Could not find any @Stored annotated method for CredentialStorage type ["
                            + storage.getClass().getName() + "].");
        } else {
            Property<Object> storedProperty = annotatedTypes.get(0);
            Object credential = storedProperty.getValue(storage);

            if (Serializable.class.isInstance(credential)) {
                org.picketlink.idm.model.Attribute<Serializable> credentialAttribute = new org.picketlink.idm.model.Attribute<Serializable>(
                        storage.getClass().getName(), (Serializable) credential);

                agent.setAttribute(credentialAttribute);

                update(agent);
            } else {
                throw new IdentityManagementException("Credential storage property [" + storedProperty.getName()
                        + "] in class [" + storage.getClass().getName() + "] must implement Serializable");
            }
        }
    }

    @Override
    public <T extends CredentialStorage> T retrieveCurrentCredential(Agent agent, Class<T> storageClass) {
        T storage = null;
        List<Property<Object>> annotatedTypes = PropertyQueries.createQuery(storageClass)
                .addCriteria(new AnnotatedPropertyCriteria(Stored.class)).getResultList();

        if (annotatedTypes.isEmpty()) {
            throw new IdentityManagementException(
                    "Could not find any @Stored annotated method for CredentialStorage type [" + storageClass.getName()
                            + "].");
        } else {
            Property<Object> storedProperty = annotatedTypes.get(0);
            org.picketlink.idm.model.Attribute<Serializable> credentialAttribute = agent.getAttribute(storageClass
                    .getName());

            if (credentialAttribute != null) {
                try {
                    storage = storageClass.newInstance();
                } catch (Exception e) {
                    throw new IdentityManagementException("Error while creating a " + storageClass.getName()
                            + " storage instance.", e);
                }

                storedProperty.setValue(storage, credentialAttribute.getValue());
            } else {
                throw new IdentityManagementException(
                        "Methods annotated with @Stored should aways return a serializable object.");
            }
        }

        return storage;
    }

    @Override
    public <T extends IdentityType> int countQueryResults(IdentityQuery<T> identityQuery) {
        throw createNotImplementedYetException();
    }

    @Override
    public <T extends Serializable> org.picketlink.idm.model.Attribute<T> getAttribute(IdentityType identityType,
            String attributeName) {
        throw createNotImplementedYetException();
    }

    @Override
    public void setAttribute(IdentityType identity, org.picketlink.idm.model.Attribute<? extends Serializable> attribute) {
        throw createNotImplementedYetException();
    }

    @Override
    public void removeAttribute(IdentityType identity, String name) {
        throw createNotImplementedYetException();
    }

    /**
     * <p>
     * Converts the given {@link User} instance to a {@link LDAPUser} instance.
     * </p>
     * 
     * @param user
     * @return
     */
    private LDAPUser convert(User user) {
        LDAPUser ldapUser = null;

        if (user instanceof LDAPUser) {
            ldapUser = (LDAPUser) user;
        } else {
            ldapUser = new LDAPUser(this.configuration.getUserDNSuffix());

            ldapUser.setId(user.getId());
            ldapUser.setFirstName(" ");
            ldapUser.setLastName(" ");

            if (user.getFirstName() != null) {
                ldapUser.setFirstName(user.getFirstName());
            }

            if (user.getLastName() != null) {
                ldapUser.setLastName(user.getLastName());
            }

            if (user.getEmail() != null) {
                ldapUser.setEmail(user.getEmail());
            }

            if (user.getExpirationDate() != null) {
                ldapUser.setExpirationDate(user.getExpirationDate());
            }

            for (org.picketlink.idm.model.Attribute<? extends Serializable> attrib : user.getAttributes()) {
                ldapUser.setAttribute(attrib);
            }
        }

        return ldapUser;
    }

    /**
     * <p>
     * Returns the custom attributes for the given parent DN.
     * </p>
     * 
     * @param parentDN
     * @return
     */
    private LDAPCustomAttributes getCustomAttributes(String parentDN) {
        String customDN = getCustomAttributesDN(parentDN);

        LDAPCustomAttributes customAttributes = null;

        try {
            customAttributes = getLdapManager().lookup(customDN);
        } catch (Exception ignore) {
        }

        return customAttributes;
    }

    /**
     * <p>
     * Returns a DN for the custom attributes entry.
     * </p>
     * 
     * @param parentDN
     * @return
     */
    private String getCustomAttributesDN(String parentDN) {
        return CN + "=custom-attributes" + COMMA + parentDN;
    }

    /**
     * <p>
     * Stores the given {@link LDAPEntry} instance in the LDAP tree. This method
     * performs a bind for both {@link LDAPEntry} instance and its
     * {@link LDAPCustomAttributes}.
     * </p>
     * 
     * @param ldapEntry
     */
    private void store(LDAPEntry ldapEntry) {
        getLdapManager().bind(ldapEntry.getDN(), ldapEntry);
        getLdapManager().bind(getCustomAttributesDN(ldapEntry.getDN()), ldapEntry.getCustomAttributes());
    }

    private void addMember(LDAPEntry parentEntry, LDAPEntry childEntry) {
        parentEntry.addMember(childEntry);
        getLdapManager().modifyAttribute(parentEntry.getDN(), parentEntry.getLDAPAttributes().get(MEMBER));
    }

    private void removeMember(LDAPEntry parentEntry, LDAPEntry childEntry) {
        parentEntry.removeMember(childEntry);
        getLdapManager().modifyAttribute(parentEntry.getDN(), parentEntry.getLDAPAttributes().get(MEMBER));
    }

    /**
     * <p>
     * Removes the given {@link LDAPEntry} entry from the LDAP tree. This method
     * also remove the custom attribute entry for the given parent instance.
     * </p>
     * 
     * @param ldapEntry
     */
    private void removeEntry(LDAPEntry ldapEntry) {
        getLdapManager().destroySubcontext(ldapEntry.getDN());
    }

    /**
     * <p>
     * Returns the parent group for the given child group.
     * </p>
     * 
     * @param childGroup
     * @return
     */
    private Group getParentGroup(LDAPGroup childGroup) {
        Attributes matchAttrs = new BasicAttributes(true);

        matchAttrs.put(new BasicAttribute(MEMBER, CN + EQUAL + childGroup.getName() + COMMA
                + this.configuration.getGroupDNSuffix()));

        NamingEnumeration<SearchResult> answer = null;

        // Search for objects with these matching attributes
        try {
            answer = getLdapManager().search(this.configuration.getGroupDNSuffix(), matchAttrs, new String[] { CN });
            while (answer.hasMoreElements()) {
                SearchResult sr = (SearchResult) answer.nextElement();
                Attributes attributes = sr.getAttributes();
                String cn = (String) attributes.get(CN).get();
                return getGroup(cn);
            }
        } catch (NamingException e) {
            throw new RuntimeException("Error looking parent group for [" + childGroup.getDN() + "]", e);
        } finally {
            if (answer != null) {
                try {
                    answer.close();
                } catch (NamingException e) {
                }
            }
        }

        return null;
    }

    /**
     * <p>
     * Updates the attributes for the given {@link LDAPEntry} instance.
     * </p>
     * 
     * @param updatedEntryEntry
     */
    private void updateAttributes(LDAPEntry updatedEntryEntry, LDAPEntry storedEntry) {
        try {
            NamingEnumeration<? extends Attribute> storedAttributes = storedEntry.getLDAPAttributes().getAll();

            // check for attributes to replace or remove
            while (storedAttributes.hasMore()) {
                Attribute storedAttribute = storedAttributes.next();
                Attribute updatedAttribute = updatedEntryEntry.getLDAPAttributes().get(storedAttribute.getID());

                // if the stored attribute exists in the updated attributes
                // list, replace it. Otherwise remove it from the
                // store.
                if (updatedAttribute != null) {
                    getLdapManager().modifyAttribute(storedEntry.getDN(), updatedAttribute);
                } else {
                    getLdapManager().removeAttribute(storedEntry.getDN(), storedAttribute);
                }
            }

            NamingEnumeration<? extends Attribute> enumUpdatedAttributes = updatedEntryEntry.getLDAPAttributes()
                    .getAll();

            // check for attributes to add
            while (enumUpdatedAttributes.hasMore()) {
                Attribute updatedAttribute = enumUpdatedAttributes.next();
                Attribute storedAttribute = storedEntry.getLDAPAttributes().get(updatedAttribute.getID());

                // if the attribute is not stored and is a managed attribute add
                // it to the store.
                if (storedAttribute == null && getLdapManager().isManagedAttribute(updatedAttribute.getID())) {
                    getLdapManager().addAttribute(storedEntry.getDN(), updatedAttribute);
                }
            }

            LDAPCustomAttributes attributes = updatedEntryEntry.getCustomAttributes();

            getLdapManager().rebind(getCustomAttributesDN(updatedEntryEntry.getDN()), attributes);
        } catch (NamingException e) {
            throw new IdentityManagementException("Error updating custom attributes for IdentityType [" + storedEntry
                    + "].", e);
        }
    }

    /**
     * <p>
     * Finds all parent entries where the specified {@link LDAPEntry} is
     * configured as a member.
     * </p>
     * 
     * @param ldapUser
     * @return
     */
    private NamingEnumeration<SearchResult> findParentEntries(String dnSuffix, LDAPEntry member) {
        String filter = "(member=" + member.getDN() + ")";

        return getLdapManager().search(dnSuffix, filter);
    }

    /**
     * <p>
     * Remove from parent entries inside the given <code>dnSuffix</code> the
     * specified {@link LDAPEntry}.
     * </p>
     * 
     * @param dnSuffix
     * @param member
     */
    private void removeFromParent(String dnSuffix, LDAPEntry member) {
        NamingEnumeration<SearchResult> results = null;

        try {
            results = findParentEntries(dnSuffix, member);

            while (results.hasMoreElements()) {
                SearchResult searchResult = (SearchResult) results.nextElement();
                Attribute memberAttribute = searchResult.getAttributes().get(MEMBER);

                if (memberAttribute != null) {
                    memberAttribute.remove(member.getDN());
                }

                if (!memberAttribute.getAll().hasMoreElements()) {
                    memberAttribute.add(SPACE_STRING);
                }
            }
        } catch (NamingException ne) {
            throw new IdentityManagementException(ne);
        } finally {
            if (results != null) {
                try {
                    results.close();
                } catch (NamingException e) {
                }
            }
        }

    }

    private void storeMembershipEntry(LDAPEntry ldapEntry, LDAPEntry member) {
        String dn = ldapEntry.getDN();

        LDAPEntry storedGroupRole = getLdapManager().lookup(dn);

        if (storedGroupRole == null) {
            storedGroupRole = ldapEntry;
            getLdapManager().bind(dn, storedGroupRole);
        } else {
            Attribute memberAttribute = storedGroupRole.getLDAPAttributes().get(MEMBER);

            if (!memberAttribute.contains(member.getDN())) {
                memberAttribute.add(member.getDN());
                getLdapManager().modifyAttribute(dn, memberAttribute);
                getLdapManager().rebind(dn, storedGroupRole);
            }
        }
    }

    private void removeMemberShipEntry(LDAPEntry ldapEntry, LDAPEntry member) {
        String dn = ldapEntry.getDN();

        LDAPEntry storedGroupRole = getLdapManager().lookup(dn);

        if (storedGroupRole != null) {
            Attribute memberAttribute = storedGroupRole.getLDAPAttributes().get(MEMBER);

            if (memberAttribute.contains(member.getDN())) {
                memberAttribute.remove(member.getDN());
                memberAttribute.add(SPACE_STRING);
                getLdapManager().modifyAttribute(dn, memberAttribute);
                getLdapManager().rebind(dn, storedGroupRole);
            }
        }
    }

    public LDAPOperationManager getLdapManager() {
        return this.configuration.getLdapManager();
    }

    protected Role addRole(Role role) {
        if (role.getName() == null) {
            throw new IdentityManagementException("No identifier was provided.");
        }

        LDAPRole ldapRole = new LDAPRole(this.configuration.getRoleDNSuffix());

        ldapRole.setName(role.getName());

        store(ldapRole);

        return ldapRole;
    }

    protected Group addGroup(Group group) {
        if (group.getName() == null) {
            throw new IdentityManagementException("No identifier was provided.");
        }

        LDAPGroup ldapGroup = new LDAPGroup(this.configuration.getGroupDNSuffix());

        ldapGroup.setName(group.getName());

        if (group.getParentGroup() != null) {
            String parentName = group.getParentGroup().getName();
            LDAPGroup parentGroup = (LDAPGroup) getGroup(parentName);

            if (parentGroup == null) {
                throw new RuntimeException("Parent group [" + parentName + "] does not exists.");
            }

            parentGroup.addChildGroup(ldapGroup);

            ldapGroup.setParentGroup(parentGroup);

            getLdapManager().modifyAttribute(parentGroup.getDN(), parentGroup.getLDAPAttributes().get(MEMBER));
        }

        store(ldapGroup);

        return ldapGroup;
    }

    protected User addUser(User user) {
        if (user.getId() == null) {
            throw new IdentityManagementException("No identifier was provided.");
        }

        LDAPUser ldapUser = null;

        if (!(user instanceof LDAPUser)) {
            ldapUser = convert(user);
        } else {
            ldapUser = (LDAPUser) user;
        }

        ldapUser.setFullName(ldapUser.getUserCN());

        store(ldapUser);

        return ldapUser;
    }

    protected Group updateGroup(Group updatedGroup, Group storedGroup) {
        updateAttributes((LDAPGroup) updatedGroup, (LDAPGroup) storedGroup);

        return updatedGroup;
    }

    protected Role updateRole(Role updatedRole, Role storedRole) {
        updateAttributes((LDAPRole) updatedRole, (LDAPRole) storedRole);

        return updatedRole;
    }

    protected User updateUser(User user, User storedUser) {
        LDAPUser updatedUser = convert(user);

        updatedUser.setFullName(updatedUser.getUserCN());

        updateAttributes(updatedUser, (LDAPEntry) storedUser);

        return updatedUser;
    }

    protected Role removeRole(Role role) {
        removeEntry((LDAPEntry) role);
        removeFromParent(this.configuration.getGroupDNSuffix(), (LDAPEntry) role);
        return role;
    }

    protected Group removeGroup(Group group) {
        // removes the custom grouprole entry from inside the user entries
        NamingEnumeration<SearchResult> results = null;

        try {
            results = getLdapManager()
                    .search(this.configuration.getUserDNSuffix(), "(&(cn= " + group.getName() + "*))");

            while (results.hasMoreElements()) {
                SearchResult searchResult = (SearchResult) results.nextElement();
                String dn = searchResult.getNameInNamespace();
                getLdapManager().destroySubcontext(dn);
            }
        } finally {
            if (results != null) {
                try {
                    results.close();
                } catch (NamingException e) {
                }
            }
        }

        removeEntry((LDAPEntry) group);

        return group;
    }

    protected User removeUser(User user) {
        removeFromParent(this.configuration.getRoleDNSuffix(), (LDAPEntry) user);
        removeFromParent(this.configuration.getGroupDNSuffix(), (LDAPEntry) user);

        removeEntry((LDAPEntry) user);

        return user;
    }

    /**
     * <p>
     * Returns a LDAP search filter that restricts the results to only those
     * that match one of the membership query parameters, if provided.
     * </p>
     * 
     * @param identityQuery
     * @return
     */
    private String getSearchFilter(IdentityQuery<IdentityType> identityQuery) {
        Class<IdentityType> typeClass = identityQuery.getIdentityType();

        StringBuffer additionalFilter = new StringBuffer();

        if (IDMUtil.isUserType(typeClass)) {
            // add to the filter only the users that have the specified roles
            if (identityQuery.getParameters().containsKey(User.HAS_ROLE)) {
                Object[] roleNames = identityQuery.getParameters().get(User.HAS_ROLE);
                LDAPEntry[] roles = new LDAPEntry[roleNames.length];

                for (int i = 0; i < roleNames.length; i++) {
                    Object name = roleNames[i];
                    roles[i] = (LDAPEntry) getRole(name.toString());
                }

                String usersFilterMemberOf = getUsersFilterMemberOf(roles);

                if (usersFilterMemberOf.length() == 0) {
                    return null;
                }

                additionalFilter.append(usersFilterMemberOf);
            }

            // add to the filter only the users member of the specified groups
            if (identityQuery.getParameters().containsKey(User.MEMBER_OF)) {
                Object[] groupNames = identityQuery.getParameters().get(User.MEMBER_OF);
                LDAPEntry[] groups = new LDAPEntry[groupNames.length];

                for (int i = 0; i < groupNames.length; i++) {
                    Object name = groupNames[i];
                    groups[i] = (LDAPEntry) getGroup(name.toString());
                }

                String usersFilterMemberOf = getUsersFilterMemberOf(groups);

                if (usersFilterMemberOf.length() == 0) {
                    return null;
                }

                additionalFilter.append(usersFilterMemberOf);
            }

            // add to the filter only users with the specified group and role
            // combination
            if (identityQuery.getParameters().containsKey(IdentityType.HAS_GROUP_ROLE)) {
                Object[] groupRoles = identityQuery.getParameters().get(User.HAS_GROUP_ROLE);

                NamingEnumeration<SearchResult> search = null;

                try {
                    for (Object group : groupRoles) {
                        GroupRole groupRole = (GroupRole) group;

                        search = getLdapManager().search(this.configuration.getUserDNSuffix(),
                                "(" + CN + "=" + groupRole.getGroup().getName() + ")");

                        if (search.hasMoreElements()) {
                            while (search.hasMoreElements()) {
                                SearchResult searchResult = search.next();
                                String[] nameInNamespace = searchResult.getNameInNamespace().split(",");
                                String userId = nameInNamespace[1];

                                Attribute member = searchResult.getAttributes().get(MEMBER);

                                if (member.contains(CN + "=" + groupRole.getRole().getName() + COMMA
                                        + this.configuration.getRoleDNSuffix())) {
                                    additionalFilter.append("(").append(userId).append(")");
                                }
                            }
                        }
                    }

                    if (additionalFilter.length() == 0) {
                        return null;
                    }
                } catch (Exception e) {
                    throw new IdentityManagementException(e);
                } finally {
                    if (search != null) {
                        try {
                            search.close();
                        } catch (NamingException e) {
                        }
                    }
                }
            }
        } else if (IDMUtil.isRoleType(typeClass)) {
            // add to the filter only the roles where the specified agents are
            // member of
            if (identityQuery.getParameters().containsKey(Role.ROLE_OF)) {
                Object[] values = identityQuery.getParameters().get(Role.ROLE_OF);
                Agent[] agents = new Agent[values.length];

                for (int j = 0; j < values.length; j++) {
                    Object value = values[j];
                    agents[j] = (Agent) value;
                }

                String filter = getEntryFilterForMembers(agents, this.configuration.getRoleDNSuffix());

                if (filter.length() == 0) {
                    return null;
                }

                additionalFilter.append(filter);
            }
        } else if (IDMUtil.isGroupType(typeClass)) {
            // add to the filter only the groups where the specified agents are
            // member of
            if (identityQuery.getParameters().containsKey(Group.HAS_MEMBER)) {
                Object[] values = identityQuery.getParameters().get(Group.HAS_MEMBER);
                Agent[] agents = new Agent[values.length];

                for (int j = 0; j < values.length; j++) {
                    Object value = values[j];
                    agents[j] = (Agent) value;
                }

                String filter = getEntryFilterForMembers(agents, this.configuration.getGroupDNSuffix());

                if (filter.length() == 0) {
                    return null;
                }

                additionalFilter.append(filter);
            }

            // add to the filter only the groups with the specified parent
            if (identityQuery.getParameters().containsKey(Group.PARENT)) {
                String parentName = identityQuery.getParameters().get(Group.PARENT)[0].toString();
                LDAPGroup parentGroup = (LDAPGroup) getGroup(parentName);

                NamingEnumeration<?> members = null;

                try {
                    members = parentGroup.getLDAPAttributes().get(MEMBER).getAll();

                    while (members.hasMoreElements()) {
                        String groupDN = (String) members.nextElement();

                        if (groupDN.toString().trim().isEmpty()) {
                            continue;
                        }

                        String groupName = groupDN.split(",")[0];

                        additionalFilter.append("(").append(groupName).append(")");
                    }
                } catch (NamingException e) {
                    throw new IdentityManagementException(e);
                } finally {
                    if (members != null) {
                        try {
                            members.close();
                        } catch (NamingException e) {
                        }
                    }
                }
            }
        }

        if (additionalFilter.length() > 0) {
            additionalFilter.insert(0, "(|");
            additionalFilter.insert(additionalFilter.length() - 1, ")");
        }

        LDAPQuery ldapQuery = new LDAPQuery(identityQuery.getParameters());

        StringBuffer filter = ldapQuery.createManagedAttributesFilter();

        if (filter == null) {
            filter = new StringBuffer("(&(objectClass=*)(" + getIdAttribute(typeClass)
                    + "=*)(!(cn=custom-attributes)))");
        }

        filter.insert(filter.length() - 1, additionalFilter.toString());

        return filter.toString();
    }

    private String getIdAttribute(Class<? extends IdentityType> identityTypeClass) {
        String idAttribute = null;

        if (IDMUtil.isUserType(identityTypeClass)) {
            idAttribute = UID;
        } else if (IDMUtil.isRoleType(identityTypeClass)) {
            idAttribute = CN;
        } else if (IDMUtil.isGroupType(identityTypeClass)) {
            idAttribute = CN;
        }

        return idAttribute;
    }

    private String getBaseDN(Class<? extends IdentityType> identityTypeClass) {
        String baseDN = null;

        if (IDMUtil.isUserType(identityTypeClass)) {
            baseDN = this.configuration.getUserDNSuffix();
        } else if (IDMUtil.isRoleType(identityTypeClass)) {
            baseDN = this.configuration.getRoleDNSuffix();
        } else if (IDMUtil.isGroupType(identityTypeClass)) {
            baseDN = this.configuration.getGroupDNSuffix();
        }

        return baseDN;
    }

    /**
     * <p>
     * Returns a filter where only the specified {@link Agent} are member of.
     * </p>
     * 
     * @param members
     * @param baseDN
     * @return
     */
    private String getEntryFilterForMembers(Agent[] members, String baseDN) {
        StringBuffer additionalFilter = new StringBuffer();
        String hasMemberFilter = "";

        for (Agent agent : members) {
            LDAPUser ldapUser = (LDAPUser) getUser(agent.getId());

            hasMemberFilter = hasMemberFilter + "(member=" + ldapUser.getDN() + ")";
        }

        NamingEnumeration<SearchResult> search = null;

        try {
            search = getLdapManager().search(baseDN, hasMemberFilter.toString());

            while (search.hasMoreElements()) {
                SearchResult searchResult = search.next();
                String entryCN = searchResult.getAttributes().get(CN).get().toString();

                additionalFilter.append("(").append(CN).append("=").append(entryCN).append(")");
            }
        } catch (Exception e) {
            throw new IdentityManagementException(e);
        } finally {
            if (search != null) {
                try {
                    search.close();
                } catch (NamingException e) {
                }
            }
        }

        return additionalFilter.toString();
    }

    private String getUsersFilterMemberOf(LDAPEntry[] parents) {
        StringBuffer additionalFilter = new StringBuffer();
        Map<String, Integer> userCount = new HashMap<String, Integer>();

        for (LDAPEntry ldapEntry : parents) {
            Attribute memberAttribute = null;

            memberAttribute = ldapEntry.getLDAPAttributes().get(MEMBER);

            NamingEnumeration<?> members = null;

            try {
                members = memberAttribute.getAll();

                while (members.hasMoreElements()) {
                    String memberDN = (String) members.nextElement();

                    if (!memberDN.trim().isEmpty()) {
                        String userId = memberDN.split(",")[0];

                        if (!userCount.containsKey(userId)) {
                            userCount.put(userId, 1);
                        } else {
                            Integer count = userCount.get(userId);
                            userCount.put(userId, count + 1);
                        }

                        additionalFilter.append("(").append(userId).append(")");
                    }
                }
            } catch (NamingException e) {
                throw new IdentityManagementException(e);
            } finally {
                if (members != null) {
                    try {
                        members.close();
                    } catch (NamingException e) {
                    }
                }
            }
        }

        Set<Entry<String, Integer>> entrySet = userCount.entrySet();

        for (Entry<String, Integer> entry : entrySet) {
            if (!entry.getValue().equals(parents.length)) {
                String filterTmp = additionalFilter.toString();

                filterTmp = filterTmp.replaceAll("\\(" + entry.getKey() + "\\)", "");

                additionalFilter = new StringBuffer(filterTmp);
            }
        }

        return additionalFilter.toString();
    }

    private IdentityManagementException createNotImplementedYetException() {
        return new IdentityManagementException("Not implemented yet.");
    }

    @Override
    public <T extends CredentialStorage> List<T> retrieveCredentials(Agent agent, Class<T> storageClass) {
        // TODO Auto-generated method stub
        return null;
    }

    @Override
    public <T extends Relationship> List<T> fetchQueryResults(RelationshipQuery<T> query) {
        // TODO Auto-generated method stub
        return null;
    }

    @Override
    public <T extends Relationship> int countQueryResults(RelationshipQuery<T> query) {
        // TODO Auto-generated method stub
        return 0;
    }
}<|MERGE_RESOLUTION|>--- conflicted
+++ resolved
@@ -109,22 +109,6 @@
     public IdentityStoreInvocationContext getContext() {
         return this.context;
     }
-<<<<<<< HEAD
-    
-    @Override
-    public void add(AttributedType identityType) {
-        Class<? extends IdentityType> identityTypeClass = (Class<? extends IdentityType>) identityType.getClass();
-
-        if (IDMUtil.isUserType(identityTypeClass)) {
-            User storedUser = addUser((User) identityType);
-
-            UserCreatedEvent event = new UserCreatedEvent(storedUser);
-           // event.getContext().setValue(EVENT_CONTEXT_USER_ENTITY, storedUser);
-            getContext().getEventBridge().raiseEvent(event);
-        } else if (IDMUtil.isGroupType(identityTypeClass)) {
-            Group storedGroup = addGroup((Group) identityType);
-=======
->>>>>>> f7b6f958
 
     @Override
     public void add(AttributedType value) {
@@ -159,15 +143,9 @@
 
     }
 
-    @Override
-<<<<<<< HEAD
-    public void update(AttributedType identityType) {
-        Class<? extends IdentityType> identityTypeClass = (Class<? extends IdentityType>) identityType.getClass();
-=======
     public void update(AttributedType value) {
         if (value instanceof IdentityType) {
             IdentityType identityType = (IdentityType) value;
->>>>>>> f7b6f958
 
             Class<? extends IdentityType> identityTypeClass = identityType.getClass();
 
@@ -234,14 +212,9 @@
     }
 
     @Override
-<<<<<<< HEAD
-    public void remove(AttributedType identityType) {
-        Class<? extends IdentityType> identityTypeClass = (Class<? extends IdentityType>) identityType.getClass();
-=======
     public void remove(AttributedType value) {
         if (value instanceof IdentityType) {
             IdentityType identityType = (IdentityType) value;
->>>>>>> f7b6f958
 
             Class<? extends IdentityType> identityTypeClass = identityType.getClass();
 
@@ -393,7 +366,6 @@
         return null;
     }
 
-<<<<<<< HEAD
 //    @Override
 //    public GroupRole createMembership(IdentityType member, Group group, Role role) {
 //        if (member instanceof User) {
@@ -516,94 +488,6 @@
 //
 //        return groupRole;
 //    }
-=======
-    /*
-     * @Override public GroupRole createMembership(IdentityType member, Group
-     * group, Role role) { if (member instanceof User) { User user =
-     * getUser(((User) member).getId());
-     * 
-     * LDAPRole ldapRole = null;
-     * 
-     * if (role != null) { ldapRole = (LDAPRole) getRole(role.getName()); }
-     * 
-     * LDAPUser ldapUser = null;
-     * 
-     * if (user != null) { ldapUser = (LDAPUser) getUser(user.getId()); }
-     * 
-     * LDAPGroup ldapGroup = null;
-     * 
-     * if (group != null) { ldapGroup = (LDAPGroup) getGroup(group.getName()); }
-     * 
-     * if (ldapRole != null && ldapGroup != null) { LDAPGroupRole groupRole =
-     * new LDAPGroupRole(ldapUser, ldapGroup, ldapRole);
-     * storeMembershipEntry(groupRole, ldapRole); } else { if (ldapUser != null
-     * && ldapRole != null) { addMember(ldapRole, ldapUser); }
-     * 
-     * if (ldapGroup != null && ldapRole != null) { addMember(ldapGroup,
-     * ldapRole); }
-     * 
-     * if (ldapGroup != null && ldapUser != null) { addMember(ldapGroup,
-     * ldapUser); } }
-     * 
-     * return new GroupRole(ldapUser, ldapGroup, ldapRole); } else if (member
-     * instanceof Group) { // FIXME implement Group membership, or return null
-     * return null; } else { throw new IllegalArgumentException(
-     * "The member parameter must be an instance of User or Group"); } }
-     */
-    /*
-     * @Override public void removeMembership(IdentityType member, Group group,
-     * Role role) { if (member instanceof User) { LDAPUser ldapUser = (LDAPUser)
-     * getUser(((User) member).getId());
-     * 
-     * LDAPRole ldapRole = null;
-     * 
-     * if (role != null) { ldapRole = (LDAPRole) getRole(role.getName()); }
-     * 
-     * LDAPGroup ldapGroup = null;
-     * 
-     * if (group != null) { ldapGroup = (LDAPGroup) getGroup(group.getName()); }
-     * 
-     * if (group != null && role != null) { LDAPGroupRole groupRole = new
-     * LDAPGroupRole(ldapUser, ldapGroup, ldapRole);
-     * removeMemberShipEntry(groupRole, ldapRole); } else { if (ldapRole !=
-     * null) { removeMember(ldapRole, ldapUser); }
-     * 
-     * if (ldapGroup != null) { removeMember(ldapGroup, ldapUser); } } } else if
-     * (member instanceof Group) { // FIXME implement Group membership if
-     * supported } }
-     */
-    /*
-     * @Override public GroupRole getMembership(IdentityType member, Group
-     * group, Role role) { GroupRole groupRole = null;
-     * 
-     * LDAPUser ldapUser = (LDAPUser) getUser(((User) member).getId());
-     * 
-     * if (group != null && role != null) { LDAPRole ldapRole = (LDAPRole)
-     * getRole(role.getName()); LDAPGroup ldapGroup = (LDAPGroup)
-     * getGroup(group.getName());
-     * 
-     * String dn = new LDAPGroupRole(ldapUser, ldapGroup, ldapRole).getDN();
-     * 
-     * groupRole = getLdapManager().lookup(dn);
-     * 
-     * LDAPGroupRole ldapGroupRole = null; // FIXME (LDAPGroupRole) groupRole;
-     * 
-     * if (groupRole == null || !ldapGroupRole.isMember(ldapRole)) { groupRole =
-     * null; } } else { if (role != null) { LDAPRole ldapRole = (LDAPRole)
-     * getRole(role.getName());
-     * 
-     * if (ldapRole.isMember(ldapUser)) { groupRole = new GroupRole(ldapUser,
-     * null, getRole(role.getName())); } }
-     * 
-     * if (group != null) { LDAPGroup ldapGroup = (LDAPGroup)
-     * getGroup(group.getName());
-     * 
-     * if (ldapGroup.isMember(ldapUser)) { groupRole = new GroupRole(ldapUser,
-     * group, null); } } }
-     * 
-     * return groupRole; }
-     */
->>>>>>> f7b6f958
 
     @Override
     public <T extends IdentityType> List<T> fetchQueryResults(IdentityQuery<T> identityQuery) {
