--- conflicted
+++ resolved
@@ -24,7 +24,6 @@
 import java.util.List;
 
 import org.picketlink.common.util.StringUtil;
-import org.picketlink.idm.IdentityManagementException;
 import org.picketlink.idm.IdentityManager;
 import org.picketlink.idm.config.FeatureSet.FeatureGroup;
 import org.picketlink.idm.config.FeatureSet.FeatureOperation;
@@ -443,110 +442,8 @@
         return groupMembership;
     }
 
-<<<<<<< HEAD
+
     private void checkIfIdentityTypeExists(IdentityType identityType, SecurityContext ctx) {
-=======
-    private IdentityStore<?> getContextualStoreForFeature(IdentityStoreInvocationContext ctx, FeatureGroup feature,
-            FeatureOperation operation) {
-        return getContextualStoreForFeature(ctx, feature, operation, null);
-    }
-
-    private IdentityStore<?> getContextualStoreForFeature(final IdentityStoreInvocationContext ctx, FeatureGroup feature,
-            FeatureOperation operation, Class<? extends Relationship> relationshipClass) {
-        String realmName = (ctx.getRealm() != null) ? ctx.getRealm().getName() : Realm.DEFAULT_REALM;
-
-        if (!realmStores.containsKey(realmName)) {
-            LOGGER.identityManagerRealmNotConfigured(realmName);
-            throw MESSAGES.storeConfigRealmNotConfigured(realmName);
-        }
-
-        Set<IdentityStoreConfiguration> configs = realmStores.get(realmName);
-
-        IdentityStoreConfiguration config = null;
-        boolean supportedRelationshipClass = true;
-
-        for (IdentityStoreConfiguration cfg : configs) {
-            if (relationshipClass != null) {
-                if (cfg.getFeatureSet().supportsRelationship(relationshipClass)) {
-                    if (cfg.getFeatureSet().supportsRelationshipFeature(relationshipClass, operation)) {
-                        config = cfg;
-                        break;
-                    }
-                } else {
-                    supportedRelationshipClass = false;
-                }
-            } else if (cfg.getFeatureSet().supports(feature, operation)) {
-                config = cfg;
-                break;
-            }
-        }
-
-        if (config == null) {
-            LOGGER.identityManagerUnsupportedOperation(feature, operation);
-
-            if (!supportedRelationshipClass) {
-                throw MESSAGES.storeConfigUnsupportedRelationshipType(relationshipClass);
-            } else {
-                throw MESSAGES.storeConfigUnsupportedOperation(feature, operation, feature, operation);
-            }
-        }
-
-        @SuppressWarnings("unchecked")
-        final IdentityStore<IdentityStoreConfiguration> store = storeFactory.createIdentityStore(config, ctx);
-
-        final IdentityStoreConfiguration configuration = config;
-
-        @SuppressWarnings("unchecked")
-        IdentityStore<IdentityStoreConfiguration> storeProxy = (IdentityStore<IdentityStoreConfiguration>) Proxy
-                .newProxyInstance(store.getClass().getClassLoader(),
-                        new Class<?>[] { IdentityStore.class, PartitionStore.class }, new InvocationHandler() {
-
-                            @Override
-                            public Object invoke(Object proxy, Method method, Object[] args) throws Throwable {
-                                try {
-                                    IdentityStoreInvocationContext.set(ctx);
-
-                                    contextFactory.initContextForStore(ctx, store);
-
-                                    store.setup(configuration, ctx);
-
-                                    return method.invoke(store, args);
-                                } catch (IdentityManagementException e) {
-                                    throw e;
-                                } catch (Exception e) {
-                                    if (e.getCause() != null) {
-                                        throw e.getCause();
-                                    }
-
-                                    throw e;
-                                } finally {
-                                    IdentityStoreInvocationContext.remove();
-                                }
-
-                            }
-                        });
-
-        LOGGER.debugf("Performing operation [%s.%s] on IdentityStore [%s] using Partition [%s]", feature, operation,
-                storeProxy, ctx.getPartition());
-
-        return storeProxy;
-    }
-
-    private IdentityStoreInvocationContext createContext() {
-        IdentityStoreInvocationContext context = IdentityStoreInvocationContext.get();
-
-        if (context == null) {
-            context = this.contextFactory.createContext(this);
-
-            context.setRealm(currentRealm.get());
-            context.setTier(currentTier.get());
-        }
-
-        return context;
-    }
-
-    private void checkIfIdentityTypeExists(IdentityType identityType, IdentityStoreInvocationContext ctx) {
->>>>>>> 85963897
         if (identityType == null) {
             throw MESSAGES.nullArgument("IdentityType");
         }
