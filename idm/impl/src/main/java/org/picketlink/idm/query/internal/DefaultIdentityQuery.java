package org.picketlink.idm.query.internal;

import java.lang.reflect.ParameterizedType;
import java.util.List;

import org.picketlink.idm.model.IdentityType;
import org.picketlink.idm.query.IdentityQuery;
<<<<<<< HEAD
import org.picketlink.idm.query.QueryParameter;
=======
>>>>>>> d8ac5722

/**
 * Default IdentityQuery implementation.
 * 
 * @author Shane Bryzak
 *
 * @param <T>
 */
public class DefaultIdentityQuery<T extends IdentityType> implements IdentityQuery<T> {

<<<<<<< HEAD

    @Override
    public IdentityQuery<T> setParameter(QueryParameter param, Object value) {
=======
    @Override
    public IdentityQuery<T> setParameter(org.picketlink.idm.query.IdentityQuery.Param param, Object value) {
>>>>>>> d8ac5722
        // TODO Auto-generated method stub
        return null;
    }

    @Override
    public IdentityQuery<T> setParameter(QueryParameter param, Operator operator, Object value) {
        // TODO Auto-generated method stub
        return null;
    }

    @Override
    public List<T> getResultList() {

        // This is a bit hacky, we might need to actually pass in the type to the constructor
        ParameterizedType parameterizedType = (ParameterizedType)getClass()
                .getGenericSuperclass();
        Class type = (Class) parameterizedType.getActualTypeArguments()[0];

        // TODO Auto-generated method stub
        return null;

    }

    @Override
<<<<<<< HEAD
    public IdentityQuery<T> setOffset(int offset) {
        // TODO Auto-generated method stub
        return null;
    }

    @Override
    public IdentityQuery<T> setLimit(int limit) {
=======
    public List<T> getResultList() {
        ParameterizedType parameterizedType = (ParameterizedType)getClass()
                .getGenericSuperclass();
        Class type = (Class) parameterizedType.getActualTypeArguments()[0];

>>>>>>> d8ac5722
        // TODO Auto-generated method stub
        return null;
    }
<<<<<<< HEAD
=======

    @Override
    public IdentityQuery<T> setOffset(int offset) {
        return null;
    }

    @Override
    public IdentityQuery<T> setLimit(int limit) {
        return null;
    }

>>>>>>> d8ac5722
}<|MERGE_RESOLUTION|>--- conflicted
+++ resolved
@@ -5,10 +5,7 @@
 
 import org.picketlink.idm.model.IdentityType;
 import org.picketlink.idm.query.IdentityQuery;
-<<<<<<< HEAD
 import org.picketlink.idm.query.QueryParameter;
-=======
->>>>>>> d8ac5722
 
 /**
  * Default IdentityQuery implementation.
@@ -19,14 +16,8 @@
  */
 public class DefaultIdentityQuery<T extends IdentityType> implements IdentityQuery<T> {
 
-<<<<<<< HEAD
-
     @Override
     public IdentityQuery<T> setParameter(QueryParameter param, Object value) {
-=======
-    @Override
-    public IdentityQuery<T> setParameter(org.picketlink.idm.query.IdentityQuery.Param param, Object value) {
->>>>>>> d8ac5722
         // TODO Auto-generated method stub
         return null;
     }
@@ -51,28 +42,6 @@
     }
 
     @Override
-<<<<<<< HEAD
-    public IdentityQuery<T> setOffset(int offset) {
-        // TODO Auto-generated method stub
-        return null;
-    }
-
-    @Override
-    public IdentityQuery<T> setLimit(int limit) {
-=======
-    public List<T> getResultList() {
-        ParameterizedType parameterizedType = (ParameterizedType)getClass()
-                .getGenericSuperclass();
-        Class type = (Class) parameterizedType.getActualTypeArguments()[0];
-
->>>>>>> d8ac5722
-        // TODO Auto-generated method stub
-        return null;
-    }
-<<<<<<< HEAD
-=======
-
-    @Override
     public IdentityQuery<T> setOffset(int offset) {
         return null;
     }
@@ -81,6 +50,4 @@
     public IdentityQuery<T> setLimit(int limit) {
         return null;
     }
-
->>>>>>> d8ac5722
 }