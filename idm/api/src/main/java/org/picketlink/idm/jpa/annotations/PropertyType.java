--- conflicted
+++ resolved
@@ -16,13 +16,10 @@
      */
     IDENTITY_DISCRIMINATOR,
     /**
-<<<<<<< HEAD
-     * 
+     * The group path defines the name hierarchy for a specific group. eg.: /groupA/groupB
      */
     GROUP_PATH,
     /**
-=======
->>>>>>> c2bf4ad0
      * The name of the identity.  For User identities, this will be the username, for Groups, the group name
      * and for Roles, the role name
      */
