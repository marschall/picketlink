/*
 * JBoss, Home of Professional Open Source.
 * Copyright 2012, Red Hat, Inc., and individual contributors
 * as indicated by the @author tags. See the copyright.txt file in the
 * distribution for a full listing of individual contributors.
 *
 * This is free software; you can redistribute it and/or modify it
 * under the terms of the GNU Lesser General Public License as
 * published by the Free Software Foundation; either version 2.1 of
 * the License, or (at your option) any later version.
 *
 * This software is distributed in the hope that it will be useful,
 * but WITHOUT ANY WARRANTY; without even the implied warranty of
 * MERCHANTABILITY or FITNESS FOR A PARTICULAR PURPOSE. See the GNU
 * Lesser General Public License for more details.
 *
 * You should have received a copy of the GNU Lesser General Public
 * License along with this software; if not, write to the Free
 * Software Foundation, Inc., 51 Franklin St, Fifth Floor, Boston, MA
 * 02110-1301 USA, or see the FSF site: http://www.fsf.org.
 */

package org.picketlink.test.integration.authentication;

import static org.junit.Assert.assertEquals;
import static org.junit.Assert.assertFalse;
import static org.junit.Assert.assertTrue;

import javax.enterprise.context.ApplicationScoped;
import javax.enterprise.context.RequestScoped;
import javax.enterprise.inject.Instance;
import javax.enterprise.inject.Produces;
import javax.inject.Inject;

import org.jboss.arquillian.container.test.api.Deployment;
import org.jboss.arquillian.junit.InSequence;
import org.jboss.shrinkwrap.api.spec.WebArchive;
import org.junit.Before;
import org.junit.Test;
import org.picketlink.Identity;
import org.picketlink.annotations.PicketLink;
import org.picketlink.credential.DefaultLoginCredentials;
import org.picketlink.idm.IdentityManager;
import org.picketlink.idm.config.IdentityConfiguration;
import org.picketlink.idm.config.IdentityConfigurationBuilder;
import org.picketlink.idm.credential.Password;
import org.picketlink.idm.internal.DefaultPartitionManager;
import org.picketlink.idm.model.sample.Realm;
import org.picketlink.idm.model.sample.User;
<<<<<<< HEAD
import org.picketlink.idm.internal.DefaultPartitionManager;
=======
>>>>>>> de9715ad
import org.picketlink.test.integration.AbstractArquillianTestCase;
import org.picketlink.test.integration.ArchiveUtils;

/**
 * <p>
 * Perform some tests against an IDM configuration with multiple realms configured.
 * </p>
 * <p>
 * We test a scenario where the same user exists in different realms with different credentials. Without using multiple realms,
 * adding the same user to a realm (with the same loginName) is not possible.
 * </p>
 * 
 * @author Pedro Igor
 * 
 */
public class MultiRealmAuthenticationTestCase extends AbstractArquillianTestCase {

    private static final String USER_NAME = "john";
    private static final String STAGING_REALM_NAME = "Staging";
    private static final String TESTING_REALM_NAME = "Testing";

    @Inject
    private RealmSelector realmSelector;

    @Inject
    private Instance<IdentityManager> identityManagerInstance;
    
    @Inject
    private DefaultPartitionManager identityManagerFactory;

    @Inject
    private DefaultLoginCredentials credentials;

    @Inject
    private Identity identity;

    @Deployment
    public static WebArchive createDeployment() {
        return ArchiveUtils.create(MultiRealmAuthenticationTestCase.class, Resources.class, RealmSelector.class);
    }

    @Before
    public void onFinish() {
        this.identity.logout();
    }

    @Test
    @InSequence(1)
    public void testIdentityManagerForDefaultRealm() throws Exception {
        User user = new User(USER_NAME);

        IdentityManager identityManager = this.identityManagerInstance.get();

        identityManager.add(user);

        assertEquals(Realm.DEFAULT_REALM, user.getPartition().getId());

        assertLogin(user, identityManager);
    }

    @Test
    @InSequence(2)
    public void testIdentityManagerForStagingRealm() throws Exception {
        this.realmSelector.setRealmName(STAGING_REALM_NAME);

        User user = new User(USER_NAME);

        IdentityManager identityManager = this.identityManagerInstance.get();

        identityManager.add(user);

        assertEquals(STAGING_REALM_NAME, user.getPartition().getId());

        assertLogin(user, identityManager);
    }

    @Test
    @InSequence(3)
    public void testIdentityManagerForTestingRealm() throws Exception {
        this.realmSelector.setRealmName(TESTING_REALM_NAME);

        User user = new User(USER_NAME);

        IdentityManager identityManager = this.identityManagerInstance.get();

        identityManager.add(user);

        assertEquals(TESTING_REALM_NAME, user.getPartition().getId());

        assertLogin(user, identityManager);
    }

    @Test
    @InSequence(4)
    public void testLoginAttemptFromDifferentRealm() throws Exception {
        this.realmSelector.setRealmName(TESTING_REALM_NAME);

        IdentityManager identityManager = this.identityManagerInstance.get();

        User user = identityManager.getUser(USER_NAME);

        assertEquals(TESTING_REALM_NAME, user.getPartition().getId());

        this.credentials.setUserId(user.getLoginName());
        this.credentials.setPassword(buildUserPassword(this.identityManagerFactory.getRealm(Realm.DEFAULT_REALM)));

        this.identity.login();

        // should fail. The provided password is configured for john when using the default realm.
        assertFalse(this.identity.isLoggedIn());

        this.credentials.setPassword(buildUserPassword(this.identityManagerFactory.getRealm(TESTING_REALM_NAME)));

        this.identity.login();

        // correct credentials.
        assertTrue(this.identity.isLoggedIn());
    }

    private void assertLogin(User user, IdentityManager identityManager) {
        Realm userRealm = (Realm) user.getPartition();
        Password password = new Password(buildUserPassword(userRealm));

        identityManager.updateCredential(user, password);

        this.credentials.setUserId(user.getLoginName());
        this.credentials.setPassword(String.valueOf(password.getValue()));

        this.identity.login();

        assertTrue(this.identity.isLoggedIn());
    }

    /**
     * <p>User's password is a concatenation of loginName + Partition.id.</p>
     * 
     * @param user
     * @return
     */
    private String buildUserPassword(Realm realm) {
        return USER_NAME + realm.getId();
    }

    @RequestScoped
    public static class RealmSelector {

        @Inject
        private DefaultPartitionManager identityManagerFactory;

        private String realmName;

        @Produces
        @PicketLink
        public Realm select() {
            if (this.realmName == null) {
                this.realmName = Realm.DEFAULT_REALM;
            }

            return this.identityManagerFactory.getRealm(this.realmName);
        }

        void setRealmName(String realmName) {
            this.realmName = realmName;
        }
    }

    @ApplicationScoped
    public static class Resources {

        @Produces
        public IdentityConfiguration buildIDMConfiguration() {
            IdentityConfigurationBuilder builder = new IdentityConfigurationBuilder();

            builder.stores().file().addRealm(Realm.DEFAULT_REALM, TESTING_REALM_NAME, STAGING_REALM_NAME).supportAllFeatures();

            return builder.build();
        }

    }
}<|MERGE_RESOLUTION|>--- conflicted
+++ resolved
@@ -22,16 +22,11 @@
 
 package org.picketlink.test.integration.authentication;
 
-import static org.junit.Assert.assertEquals;
-import static org.junit.Assert.assertFalse;
-import static org.junit.Assert.assertTrue;
-
 import javax.enterprise.context.ApplicationScoped;
 import javax.enterprise.context.RequestScoped;
 import javax.enterprise.inject.Instance;
 import javax.enterprise.inject.Produces;
 import javax.inject.Inject;
-
 import org.jboss.arquillian.container.test.api.Deployment;
 import org.jboss.arquillian.junit.InSequence;
 import org.jboss.shrinkwrap.api.spec.WebArchive;
@@ -47,12 +42,11 @@
 import org.picketlink.idm.internal.DefaultPartitionManager;
 import org.picketlink.idm.model.sample.Realm;
 import org.picketlink.idm.model.sample.User;
-<<<<<<< HEAD
-import org.picketlink.idm.internal.DefaultPartitionManager;
-=======
->>>>>>> de9715ad
 import org.picketlink.test.integration.AbstractArquillianTestCase;
 import org.picketlink.test.integration.ArchiveUtils;
+import static org.junit.Assert.assertEquals;
+import static org.junit.Assert.assertFalse;
+import static org.junit.Assert.assertTrue;
 
 /**
  * <p>
@@ -155,14 +149,14 @@
         assertEquals(TESTING_REALM_NAME, user.getPartition().getId());
 
         this.credentials.setUserId(user.getLoginName());
-        this.credentials.setPassword(buildUserPassword(this.identityManagerFactory.getRealm(Realm.DEFAULT_REALM)));
+        this.credentials.setPassword(buildUserPassword(this.identityManagerFactory.getPartition(Realm.class, Realm.DEFAULT_REALM)));
 
         this.identity.login();
 
         // should fail. The provided password is configured for john when using the default realm.
         assertFalse(this.identity.isLoggedIn());
 
-        this.credentials.setPassword(buildUserPassword(this.identityManagerFactory.getRealm(TESTING_REALM_NAME)));
+        this.credentials.setPassword(buildUserPassword(this.identityManagerFactory.getPartition(Realm.class, TESTING_REALM_NAME)));
 
         this.identity.login();
 
@@ -209,7 +203,7 @@
                 this.realmName = Realm.DEFAULT_REALM;
             }
 
-            return this.identityManagerFactory.getRealm(this.realmName);
+            return this.identityManagerFactory.getPartition(Realm.class, this.realmName);
         }
 
         void setRealmName(String realmName) {
@@ -224,7 +218,7 @@
         public IdentityConfiguration buildIDMConfiguration() {
             IdentityConfigurationBuilder builder = new IdentityConfigurationBuilder();
 
-            builder.stores().file().addRealm(Realm.DEFAULT_REALM, TESTING_REALM_NAME, STAGING_REALM_NAME).supportAllFeatures();
+            builder.stores().file().supportAllFeatures();
 
             return builder.build();
         }
