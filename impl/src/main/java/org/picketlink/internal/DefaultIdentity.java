--- conflicted
+++ resolved
@@ -37,6 +37,7 @@
 import org.picketlink.authentication.internal.IdmAuthenticator;
 import org.picketlink.credential.DefaultLoginCredentials;
 import org.picketlink.idm.model.Account;
+import org.picketlink.idm.permission.PermissionResolver;
 
 import javax.enterprise.context.SessionScoped;
 import javax.enterprise.inject.Instance;
@@ -67,13 +68,7 @@
     @Inject
     private Instance<IdmAuthenticator> idmAuthenticatorInstance;
 
-<<<<<<< HEAD
-    @Inject 
     private PermissionResolver permissionResolver;
-=======
-    //@Inject
-    //private PermissionResolver permissionResolver;
->>>>>>> 871381f3
 
     /**
      * Flag indicating whether we are currently authenticating
@@ -222,24 +217,11 @@
         }
     }
 
-<<<<<<< HEAD
-    public boolean hasPermission(Object resource, String operation)
-    {
+    public boolean hasPermission(Object resource, String operation) {
         return permissionResolver.resolvePermission(account, resource, operation);
     }
 
-    public boolean hasPermission(Class<?> resourceClass, Serializable identifier, String operation)
-    {
+    public boolean hasPermission(Class<?> resourceClass, Serializable identifier, String operation) {
         return permissionResolver.resolvePermission(account, resourceClass, identifier, operation);
-=======
-    public boolean hasPermission(Object resource, String operation) {
-        return false;
-        //return permissionResolver.resolvePermission(account, resource, operation);
-    }
-
-    public boolean hasPermission(Class<?> resourceClass, Serializable identifier, String operation) {
-        return false;
-        // return permissionResolver.resolvePermission(account, resourceClass, identifier, operation);
->>>>>>> 871381f3
     }
 }