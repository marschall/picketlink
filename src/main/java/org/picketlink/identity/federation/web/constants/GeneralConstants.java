/*
 * JBoss, Home of Professional Open Source.
 * Copyright 2008, Red Hat Middleware LLC, and individual contributors
 * as indicated by the @author tags. See the copyright.txt file in the
 * distribution for a full listing of individual contributors.
 *
 * This is free software; you can redistribute it and/or modify it
 * under the terms of the GNU Lesser General Public License as
 * published by the Free Software Foundation; either version 2.1 of
 * the License, or (at your option) any later version.
 *
 * This software is distributed in the hope that it will be useful,
 * but WITHOUT ANY WARRANTY; without even the implied warranty of
 * MERCHANTABILITY or FITNESS FOR A PARTICULAR PURPOSE. See the GNU
 * Lesser General Public License for more details.
 *
 * You should have received a copy of the GNU Lesser General Public
 * License along with this software; if not, write to the Free
 * Software Foundation, Inc., 51 Franklin St, Fifth Floor, Boston, MA
 * 02110-1301 USA, or see the FSF site: http://www.fsf.org.
 */
package org.picketlink.identity.federation.web.constants;

/**
 * Constants
 *
 * @author Anil.Saldhana@redhat.com
 * @since Oct 8, 2009
 */
public interface GeneralConstants {
    String ASSERTIONS_VALIDITY = "ASSERTIONS_VALIDITY";
    String CLOCK_SKEW = "CLOCK_SKEW";

    String ASSERTION_ID = "ASSERTION_ID";

    String ASSERTION = "ASSERTION";

    String ATTRIBUTES = "ATTRIBUTES";

    String ATTRIBUTE_KEYS = "ATTRIBUTE_KEYS";

    String ATTRIBUTE_CHOOSE_FRIENDLY_NAME = "ATTRIBUTE_CHOOSE_FRIENDLY_NAME";

    String ATTIBUTE_MANAGER = "ATTRIBUTE_MANAGER";
    
    String AUDIT_ENABLE = "picketlink.audit.enable";

    String AUDIT_HELPER = "AUDIT_HELPER";
    
    String AUDIT_SECURITY_DOMAIN = "picketlink.audit.securitydomain";

    String CONFIGURATION = "CONFIGURATION";

    String CONFIG_FILE_LOCATION = "/WEB-INF/picketlink.xml";

    String CONFIG_PROVIDER = "CONFIG_PROVIDER";
    
    String CONTEXT_PATH = "CONTEXT_PATH";

    String DEPRECATED_CONFIG_FILE_LOCATION = "/WEB-INF/picketlink-idfed.xml";

    String LOCAL_LOGOUT = "LLO";

    String GLOBAL_LOGOUT = "GLO";

    String HANDLER_CONFIG_FILE_LOCATION = "/WEB-INF/picketlink-handlers.xml";

    String IDENTITY_SERVER = "IDENTITY_SERVER";

    String IDENTITY_PARTICIPANT_STACK = "IDENTITY_PARTICIPANT_STACK";

    String IGNORE_SIGNATURES = "IGNORE_SIGNATURES";

    String KEYPAIR = "KEYPAIR";

    String LOGIN_TYPE = "LOGIN_TYPE";

    String LOGOUT_PAGE = "LOGOUT_PAGE";

    String LOGOUT_PAGE_NAME = "/logout.jsp";

    String NAMEID_FORMAT = "NAMEID_FORMAT";

    String PRINCIPAL_ID = "picketlink.principal";

    String RELAY_STATE = "RelayState";

    String ROLES = "ROLES";

    String ROLES_ID = "picketlink.roles";

    String ROLE_GENERATOR = "ROLE_GENERATOR";

    String ROLE_VALIDATOR = "ROLE_VALIDATOR";

    String ROLE_VALIDATOR_IGNORE = "ROLE_VALIDATOR_IGNORE";

    String SAML_REQUEST_KEY = "SAMLRequest";

    String SAML_RESPONSE_KEY = "SAMLResponse";

    String SAML_SIG_ALG_REQUEST_KEY = "SigAlg";

    String SAML_SIGNATURE_REQUEST_KEY = "Signature";

    String SAML_IDP_STRICT_POST_BINDING = "SAML_IDP_STRICT_POST_BINDING";

<<<<<<< HEAD
    String TIMEZONE = "picketlink.timezone";

    String TIMEZONE_DEFAULT = "TIMEZONE_DEFAULT";

   String DECRYPTING_KEY = "DECRYPTING_KEY";
=======
    String SP_SSO_METADATA_DESCRIPTOR = "SP_SSO_METADATA_DESCRIPTOR";

    String DECRYPTING_KEY = "DECRYPTING_KEY";
>>>>>>> 812594f5

    String SENDER_PUBLIC_KEY = "SENDER_PUBLIC_KEY";

    String SIGN_OUTGOING_MESSAGES = "SIGN_OUTGOING_MESSAGES";
    
    String SUPPORTS_SIGNATURES = "SUPPORTS_SIGNATURES";

    String SESSION_ATTRIBUTE_MAP = "SESSION_ATTRIBUTE_MAP";

    String USERNAME_FIELD = "JBID_USERNAME";

    String PASS_FIELD = "JBID_PASSWORD";

    String AUTH_REQUEST_ID = "AUTH_REQUEST_ID";
}<|MERGE_RESOLUTION|>--- conflicted
+++ resolved
@@ -105,17 +105,13 @@
 
     String SAML_IDP_STRICT_POST_BINDING = "SAML_IDP_STRICT_POST_BINDING";
 
-<<<<<<< HEAD
     String TIMEZONE = "picketlink.timezone";
 
     String TIMEZONE_DEFAULT = "TIMEZONE_DEFAULT";
 
-   String DECRYPTING_KEY = "DECRYPTING_KEY";
-=======
+    String DECRYPTING_KEY = "DECRYPTING_KEY";
+    
     String SP_SSO_METADATA_DESCRIPTOR = "SP_SSO_METADATA_DESCRIPTOR";
-
-    String DECRYPTING_KEY = "DECRYPTING_KEY";
->>>>>>> 812594f5
 
     String SENDER_PUBLIC_KEY = "SENDER_PUBLIC_KEY";
 
