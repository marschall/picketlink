/*
 * JBoss, Home of Professional Open Source.
 * Copyright 2008, Red Hat Middleware LLC, and individual contributors
 * as indicated by the @author tags. See the copyright.txt file in the
 * distribution for a full listing of individual contributors.
 *
 * This is free software; you can redistribute it and/or modify it
 * under the terms of the GNU Lesser General Public License as
 * published by the Free Software Foundation; either version 2.1 of
 * the License, or (at your option) any later version.
 *
 * This software is distributed in the hope that it will be useful,
 * but WITHOUT ANY WARRANTY; without even the implied warranty of
 * MERCHANTABILITY or FITNESS FOR A PARTICULAR PURPOSE. See the GNU
 * Lesser General Public License for more details.
 *
 * You should have received a copy of the GNU Lesser General Public
 * License along with this software; if not, write to the Free
 * Software Foundation, Inc., 51 Franklin St, Fifth Floor, Boston, MA
 * 02110-1301 USA, or see the FSF site: http://www.fsf.org.
 */
package org.picketlink.identity.federation.core.parsers.saml.metadata;

import java.net.URI;
import java.util.List;

import javax.xml.namespace.QName;
import javax.xml.stream.EventFilter;
import javax.xml.stream.XMLEventReader;
import javax.xml.stream.XMLInputFactory;
import javax.xml.stream.XMLStreamException;
import javax.xml.stream.events.Attribute;
import javax.xml.stream.events.Characters;
import javax.xml.stream.events.EndElement;
import javax.xml.stream.events.StartElement;
import javax.xml.stream.events.XMLEvent;

import org.picketlink.identity.federation.PicketLinkLogger;
import org.picketlink.identity.federation.PicketLinkLoggerFactory;
import org.picketlink.identity.federation.core.exceptions.ParsingException;
import org.picketlink.identity.federation.core.parsers.ParserNamespaceSupport;
import org.picketlink.identity.federation.core.parsers.util.SAMLParserUtil;
import org.picketlink.identity.federation.core.parsers.util.StaxParserUtil;
import org.picketlink.identity.federation.core.saml.v2.constants.JBossSAMLConstants;
import org.picketlink.identity.federation.core.saml.v2.constants.JBossSAMLURIConstants;
import org.picketlink.identity.federation.core.saml.v2.util.XMLTimeUtil;
import org.picketlink.identity.federation.saml.v2.assertion.AttributeType;
import org.picketlink.identity.federation.saml.v2.metadata.AttributeAuthorityDescriptorType;
import org.picketlink.identity.federation.saml.v2.metadata.AttributeConsumingServiceType;
import org.picketlink.identity.federation.saml.v2.metadata.ContactType;
import org.picketlink.identity.federation.saml.v2.metadata.ContactTypeType;
import org.picketlink.identity.federation.saml.v2.metadata.EndpointType;
import org.picketlink.identity.federation.saml.v2.metadata.EntityDescriptorType;
import org.picketlink.identity.federation.saml.v2.metadata.EntityDescriptorType.EDTChoiceType;
import org.picketlink.identity.federation.saml.v2.metadata.EntityDescriptorType.EDTDescriptorChoiceType;
import org.picketlink.identity.federation.saml.v2.metadata.ExtensionsType;
import org.picketlink.identity.federation.saml.v2.metadata.IDPSSODescriptorType;
import org.picketlink.identity.federation.saml.v2.metadata.IndexedEndpointType;
import org.picketlink.identity.federation.saml.v2.metadata.KeyDescriptorType;
import org.picketlink.identity.federation.saml.v2.metadata.KeyTypes;
import org.picketlink.identity.federation.saml.v2.metadata.LocalizedNameType;
import org.picketlink.identity.federation.saml.v2.metadata.LocalizedURIType;
import org.picketlink.identity.federation.saml.v2.metadata.OrganizationType;
import org.picketlink.identity.federation.saml.v2.metadata.RequestedAttributeType;
import org.picketlink.identity.federation.saml.v2.metadata.SPSSODescriptorType;
import org.w3c.dom.Element;

/**
 * Parse the SAML Metadata element "EntityDescriptor"
 *
 * @author Anil.Saldhana@redhat.com
 * @since Dec 14, 2010
 */
<<<<<<< HEAD
public class SAMLEntityDescriptorParser implements ParserNamespaceSupport {
    
    private static final PicketLinkLogger logger = PicketLinkLoggerFactory.getLogger();
    
=======
public class SAMLEntityDescriptorParser extends AbstractDescriptorParser implements ParserNamespaceSupport {
>>>>>>> 74b62595
    private final String EDT = JBossSAMLConstants.ENTITY_DESCRIPTOR.get();

    public Object parse(XMLEventReader xmlEventReader) throws ParsingException {

        xmlEventReader = filterWhiteSpaceCharacters(xmlEventReader);

        StartElement startElement = StaxParserUtil.getNextStartElement(xmlEventReader);
        StaxParserUtil.validate(startElement, EDT);

        Attribute entityID = startElement.getAttributeByName(new QName(JBossSAMLConstants.ENTITY_ID.get()));
        String entityIDValue = StaxParserUtil.getAttributeValue(entityID);
        EntityDescriptorType entityDescriptorType = new EntityDescriptorType(entityIDValue);

        Attribute validUntil = startElement.getAttributeByName(new QName(JBossSAMLConstants.VALID_UNTIL.get()));
        if (validUntil != null) {
            String validUntilValue = StaxParserUtil.getAttributeValue(validUntil);
            entityDescriptorType.setValidUntil(XMLTimeUtil.parse(validUntilValue));
        }

        Attribute id = startElement.getAttributeByName(new QName(JBossSAMLConstants.ID.get()));
        if (id != null) {
            entityDescriptorType.setID(StaxParserUtil.getAttributeValue(id));
        }

        Attribute cacheDuration = startElement.getAttributeByName(new QName(JBossSAMLConstants.CACHE_DURATION.get()));
        if (cacheDuration != null) {
            entityDescriptorType.setCacheDuration(XMLTimeUtil.parseAsDuration(StaxParserUtil.getAttributeValue(cacheDuration)));
        }

        // Get the Child Elements
        while (xmlEventReader.hasNext()) {
            XMLEvent xmlEvent = StaxParserUtil.peek(xmlEventReader);
            if (xmlEvent instanceof EndElement) {
                StaxParserUtil.validate((EndElement) xmlEvent, EDT);
                StaxParserUtil.getNextEndElement(xmlEventReader);
                break;
            }
            startElement = (StartElement) xmlEvent;
            String localPart = startElement.getName().getLocalPart();

            if (JBossSAMLConstants.IDP_SSO_DESCRIPTOR.get().equals(localPart)) {
                IDPSSODescriptorType idpSSO = parseIDPSSODescriptor(xmlEventReader);

                EDTDescriptorChoiceType edtDescChoice = new EDTDescriptorChoiceType(idpSSO);
                EDTChoiceType edtChoice = EDTChoiceType.oneValue(edtDescChoice);
                entityDescriptorType.addChoiceType(edtChoice);
            } else if (JBossSAMLConstants.SP_SSO_DESCRIPTOR.get().equals(localPart)) {
                SPSSODescriptorType spSSO = parseSPSSODescriptor(xmlEventReader);

                EDTDescriptorChoiceType edtDescChoice = new EDTDescriptorChoiceType(spSSO);
                EDTChoiceType edtChoice = EDTChoiceType.oneValue(edtDescChoice);
                entityDescriptorType.addChoiceType(edtChoice);
            } else if (JBossSAMLConstants.ATTRIBUTE_AUTHORITY_DESCRIPTOR.get().equals(localPart)) {
                AttributeAuthorityDescriptorType attrAuthority = parseAttributeAuthorityDescriptor(xmlEventReader);

                EDTDescriptorChoiceType edtDescChoice = new EDTDescriptorChoiceType(attrAuthority);
                EDTChoiceType edtChoice = EDTChoiceType.oneValue(edtDescChoice);
                entityDescriptorType.addChoiceType(edtChoice);
            } else if (JBossSAMLConstants.AUTHN_AUTHORITY_DESCRIPTOR.get().equals(localPart)) {
                throw logger.unsupportedType("AuthnAuthorityDescriptor");
            } else if (JBossSAMLConstants.AFFILIATION_DESCRIPTOR.get().equals(localPart)) {
                throw logger.unsupportedType(" AffiliationDescriptor");
            } else if (JBossSAMLConstants.PDP_DESCRIPTOR.get().equals(localPart)) {
                throw logger.unsupportedType(" PDPDescriptor");
            } else if (localPart.equals(JBossSAMLConstants.SIGNATURE.get())) {
                entityDescriptorType.setSignature(StaxParserUtil.getDOMElement(xmlEventReader));
            } else if (JBossSAMLConstants.ORGANIZATION.get().equals(localPart)) {
                OrganizationType organization = parseOrganization(xmlEventReader);

                entityDescriptorType.setOrganization(organization);
            } else if (JBossSAMLConstants.CONTACT_PERSON.get().equals(localPart)) {
                entityDescriptorType.addContactPerson(parseContactPerson(xmlEventReader));
            } else if (JBossSAMLConstants.ADDITIONAL_METADATA_LOCATION.get().equals(localPart)) {
                throw logger.unsupportedType("AdditionalMetadataLocation");
            } else if (JBossSAMLConstants.EXTENSIONS.get().equalsIgnoreCase(localPart)) {
                entityDescriptorType.setExtensions(parseExtensions(xmlEventReader));
            } else
                throw logger.parserUnknownStartElement(localPart, startElement.getLocation());
        }
        return entityDescriptorType;
    }

    public boolean supports(QName qname) {
        String nsURI = qname.getNamespaceURI();
        String localPart = qname.getLocalPart();

        return nsURI.equals(JBossSAMLURIConstants.ASSERTION_NSURI.get())
                && localPart.equals(JBossSAMLConstants.ENTITY_DESCRIPTOR.get());
    }

    private SPSSODescriptorType parseSPSSODescriptor(XMLEventReader xmlEventReader) throws ParsingException {
        StartElement startElement = StaxParserUtil.getNextStartElement(xmlEventReader);
        StaxParserUtil.validate(startElement, JBossSAMLConstants.SP_SSO_DESCRIPTOR.get());

        List<String> protocolEnum = SAMLParserUtil.parseProtocolEnumeration(startElement);
        SPSSODescriptorType spSSODescriptor = new SPSSODescriptorType(protocolEnum);

        Attribute wantAssertionsSigned = startElement.getAttributeByName(new QName(JBossSAMLConstants.WANT_ASSERTIONS_SIGNED
                .get()));
        if (wantAssertionsSigned != null) {
            spSSODescriptor
                    .setWantAssertionsSigned(Boolean.parseBoolean(StaxParserUtil.getAttributeValue(wantAssertionsSigned)));
        }
        Attribute wantAuthnSigned = startElement.getAttributeByName(new QName(JBossSAMLConstants.AUTHN_REQUESTS_SIGNED.get()));
        if (wantAuthnSigned != null) {
            spSSODescriptor.setAuthnRequestsSigned(Boolean.parseBoolean(StaxParserUtil.getAttributeValue(wantAuthnSigned)));
        }

        while (xmlEventReader.hasNext()) {
            XMLEvent xmlEvent = StaxParserUtil.peek(xmlEventReader);
            if (xmlEvent instanceof EndElement) {
                EndElement end = StaxParserUtil.getNextEndElement(xmlEventReader);
                StaxParserUtil.validate(end, JBossSAMLConstants.SP_SSO_DESCRIPTOR.get());
                break;
            }

            startElement = (StartElement) xmlEvent;
            String localPart = startElement.getName().getLocalPart();

            if (JBossSAMLConstants.ARTIFACT_RESOLUTION_SERVICE.get().equals(localPart)) {
                IndexedEndpointType endpoint = parseArtifactResolutionService(xmlEventReader, startElement);
                spSSODescriptor.addArtifactResolutionService(endpoint);
            } else if (JBossSAMLConstants.ASSERTION_CONSUMER_SERVICE.get().equals(localPart)) {
                IndexedEndpointType endpoint = parseAssertionConsumerService(xmlEventReader, startElement);
                spSSODescriptor.addAssertionConsumerService(endpoint);
            } else if (JBossSAMLConstants.ATTRIBUTE_CONSUMING_SERVICE.get().equals(localPart)) {
                AttributeConsumingServiceType attributeConsumer = parseAttributeConsumingService(xmlEventReader, startElement);
                spSSODescriptor.addAttributeConsumerService(attributeConsumer);
            } else if (JBossSAMLConstants.SINGLE_LOGOUT_SERVICE.get().equals(localPart)) {
                startElement = StaxParserUtil.getNextStartElement(xmlEventReader);
                EndpointType endpoint = getEndpointType(startElement);

                EndElement endElement = StaxParserUtil.getNextEndElement(xmlEventReader);
                StaxParserUtil.validate(endElement, JBossSAMLConstants.SINGLE_LOGOUT_SERVICE.get());

                spSSODescriptor.addSingleLogoutService(endpoint);
            } else if (JBossSAMLConstants.MANAGE_NAMEID_SERVICE.get().equals(localPart)) {
                startElement = StaxParserUtil.getNextStartElement(xmlEventReader);
                EndpointType endpoint = getEndpointType(startElement);

                EndElement endElement = StaxParserUtil.getNextEndElement(xmlEventReader);
                StaxParserUtil.validate(endElement, JBossSAMLConstants.MANAGE_NAMEID_SERVICE.get());

                spSSODescriptor.addManageNameIDService(endpoint);
            } else if (JBossSAMLConstants.NAMEID_FORMAT.get().equalsIgnoreCase(localPart)) {
                startElement = StaxParserUtil.getNextStartElement(xmlEventReader);
                spSSODescriptor.addNameIDFormat(StaxParserUtil.getElementText(xmlEventReader));
            } else if (JBossSAMLConstants.KEY_DESCRIPTOR.get().equalsIgnoreCase(localPart)) {
                KeyDescriptorType keyDescriptor = new KeyDescriptorType();
                String use = StaxParserUtil.getAttributeValue(startElement, "use");
                if (use != null)
                    keyDescriptor.setUse(KeyTypes.fromValue(use));

                Element key = StaxParserUtil.getDOMElement(xmlEventReader);
                keyDescriptor.setKeyInfo(key);
                spSSODescriptor.addKeyDescriptor(keyDescriptor);
            } else if (JBossSAMLConstants.EXTENSIONS.get().equalsIgnoreCase(localPart)) {
                spSSODescriptor.setExtensions(parseExtensions(xmlEventReader));
            } else
                throw logger.parserUnknownTag(localPart, startElement.getLocation());
        }
        return spSSODescriptor;
    }

    private IDPSSODescriptorType parseIDPSSODescriptor(XMLEventReader xmlEventReader) throws ParsingException {
        StartElement startElement = StaxParserUtil.getNextStartElement(xmlEventReader);
        StaxParserUtil.validate(startElement, JBossSAMLConstants.IDP_SSO_DESCRIPTOR.get());

        List<String> protocolEnum = SAMLParserUtil.parseProtocolEnumeration(startElement);
        IDPSSODescriptorType idpSSODescriptor = new IDPSSODescriptorType(protocolEnum);

        Attribute wantAuthnSigned = startElement.getAttributeByName(new QName(JBossSAMLConstants.WANT_AUTHN_REQUESTS_SIGNED
                .get()));
        if (wantAuthnSigned != null) {
            idpSSODescriptor
                    .setWantAuthnRequestsSigned(Boolean.parseBoolean(StaxParserUtil.getAttributeValue(wantAuthnSigned)));
        }

        while (xmlEventReader.hasNext()) {
            XMLEvent xmlEvent = StaxParserUtil.peek(xmlEventReader);
            if (xmlEvent instanceof EndElement) {
                EndElement end = StaxParserUtil.getNextEndElement(xmlEventReader);
                StaxParserUtil.validate(end, JBossSAMLConstants.IDP_SSO_DESCRIPTOR.get());
                break;
            }

            startElement = (StartElement) xmlEvent;
            String localPart = startElement.getName().getLocalPart();

            if (JBossSAMLConstants.ARTIFACT_RESOLUTION_SERVICE.get().equals(localPart)) {
                IndexedEndpointType endpoint = parseArtifactResolutionService(xmlEventReader, startElement);
                idpSSODescriptor.addArtifactResolutionService(endpoint);
            } else if (JBossSAMLConstants.ASSERTION_ID_REQUEST_SERVICE.get().equals(localPart)) {
                startElement = StaxParserUtil.getNextStartElement(xmlEventReader);
                EndpointType endpoint = getEndpointType(startElement);

                EndElement endElement = StaxParserUtil.getNextEndElement(xmlEventReader);
                StaxParserUtil.validate(endElement, JBossSAMLConstants.ASSERTION_ID_REQUEST_SERVICE.get());

                idpSSODescriptor.addAssertionIDRequestService(endpoint);
            } else if (JBossSAMLConstants.SINGLE_LOGOUT_SERVICE.get().equals(localPart)) {
                startElement = StaxParserUtil.getNextStartElement(xmlEventReader);
                EndpointType endpoint = getEndpointType(startElement);

                EndElement endElement = StaxParserUtil.getNextEndElement(xmlEventReader);
                StaxParserUtil.validate(endElement, JBossSAMLConstants.SINGLE_LOGOUT_SERVICE.get());

                idpSSODescriptor.addSingleLogoutService(endpoint);
            } else if (JBossSAMLConstants.SINGLE_SIGNON_SERVICE.get().equals(localPart)) {
                startElement = StaxParserUtil.getNextStartElement(xmlEventReader);
                EndpointType endpoint = getEndpointType(startElement);

                EndElement endElement = StaxParserUtil.getNextEndElement(xmlEventReader);
                StaxParserUtil.validate(endElement, JBossSAMLConstants.SINGLE_SIGNON_SERVICE.get());

                idpSSODescriptor.addSingleSignOnService(endpoint);
            } else if (JBossSAMLConstants.MANAGE_NAMEID_SERVICE.get().equals(localPart)) {
                startElement = StaxParserUtil.getNextStartElement(xmlEventReader);
                EndpointType endpoint = getEndpointType(startElement);

                EndElement endElement = StaxParserUtil.getNextEndElement(xmlEventReader);
                StaxParserUtil.validate(endElement, JBossSAMLConstants.MANAGE_NAMEID_SERVICE.get());

                idpSSODescriptor.addManageNameIDService(endpoint);
            } else if (JBossSAMLConstants.NAMEID_MAPPING_SERVICE.get().equals(localPart)) {
                startElement = StaxParserUtil.getNextStartElement(xmlEventReader);
                EndpointType endpoint = getEndpointType(startElement);

                EndElement endElement = StaxParserUtil.getNextEndElement(xmlEventReader);
                StaxParserUtil.validate(endElement, JBossSAMLConstants.NAMEID_MAPPING_SERVICE.get());

                idpSSODescriptor.addNameIDMappingService(endpoint);
            } else if (JBossSAMLConstants.NAMEID_FORMAT.get().equalsIgnoreCase(localPart)) {
                startElement = StaxParserUtil.getNextStartElement(xmlEventReader);
                idpSSODescriptor.addNameIDFormat(StaxParserUtil.getElementText(xmlEventReader));
            } else if (JBossSAMLConstants.ATTRIBUTE.get().equalsIgnoreCase(localPart)) {
                AttributeType attribute = SAMLParserUtil.parseAttribute(xmlEventReader);
                idpSSODescriptor.addAttribute(attribute);
            } else if (JBossSAMLConstants.KEY_DESCRIPTOR.get().equalsIgnoreCase(localPart)) {
                KeyDescriptorType keyDescriptor = new KeyDescriptorType();
                String use = StaxParserUtil.getAttributeValue(startElement, "use");
                if (use != null && !use.isEmpty()) {
                    keyDescriptor.setUse(KeyTypes.fromValue(use));
                }

                Element key = StaxParserUtil.getDOMElement(xmlEventReader);
                keyDescriptor.setKeyInfo(key);
                idpSSODescriptor.addKeyDescriptor(keyDescriptor);
            } else if (JBossSAMLConstants.EXTENSIONS.get().equalsIgnoreCase(localPart)) {
                idpSSODescriptor.setExtensions(parseExtensions(xmlEventReader));
            } else
                throw logger.parserUnknownTag(localPart, startElement.getLocation());
        }
        return idpSSODescriptor;
    }

    private EndpointType getEndpointType(StartElement startElement) {
        Attribute bindingAttr = startElement.getAttributeByName(new QName(JBossSAMLConstants.BINDING.get()));
        String binding = StaxParserUtil.getAttributeValue(bindingAttr);

        Attribute locationAttr = startElement.getAttributeByName(new QName(JBossSAMLConstants.LOCATION.get()));
        String location = StaxParserUtil.getAttributeValue(locationAttr);

        EndpointType endpoint = new IndexedEndpointType(URI.create(binding), URI.create(location));
        Attribute responseLocation = startElement.getAttributeByName(new QName(JBossSAMLConstants.RESPONSE_LOCATION.get()));
        if (responseLocation != null) {
            endpoint.setResponseLocation(URI.create(StaxParserUtil.getAttributeValue(responseLocation)));
        }
        return endpoint;
    }

    private AttributeAuthorityDescriptorType parseAttributeAuthorityDescriptor(XMLEventReader xmlEventReader)
            throws ParsingException {
        StartElement startElement = StaxParserUtil.getNextStartElement(xmlEventReader);
        StaxParserUtil.validate(startElement, JBossSAMLConstants.ATTRIBUTE_AUTHORITY_DESCRIPTOR.get());
        List<String> protocolEnum = SAMLParserUtil.parseProtocolEnumeration(startElement);
        AttributeAuthorityDescriptorType attributeAuthority = new AttributeAuthorityDescriptorType(protocolEnum);

        while (xmlEventReader.hasNext()) {
            XMLEvent xmlEvent = StaxParserUtil.peek(xmlEventReader);
            if (xmlEvent instanceof EndElement) {
                EndElement end = StaxParserUtil.getNextEndElement(xmlEventReader);
                StaxParserUtil.validate(end, JBossSAMLConstants.ATTRIBUTE_AUTHORITY_DESCRIPTOR.get());
                break;
            }

            startElement = (StartElement) xmlEvent;
            String localPart = startElement.getName().getLocalPart();

            if (JBossSAMLConstants.ATTRIBUTE_SERVICE.get().equals(localPart)) {
                startElement = StaxParserUtil.getNextStartElement(xmlEventReader);
                Attribute bindingAttr = startElement.getAttributeByName(new QName(JBossSAMLConstants.BINDING.get()));
                String binding = StaxParserUtil.getAttributeValue(bindingAttr);

                Attribute locationAttr = startElement.getAttributeByName(new QName(JBossSAMLConstants.LOCATION.get()));
                String location = StaxParserUtil.getAttributeValue(locationAttr);

                IndexedEndpointType endpoint = new IndexedEndpointType(URI.create(binding), URI.create(location));

                EndElement endElement = StaxParserUtil.getNextEndElement(xmlEventReader);
                StaxParserUtil.validate(endElement, JBossSAMLConstants.ATTRIBUTE_SERVICE.get());

                attributeAuthority.addAttributeService(endpoint);
            } else if (JBossSAMLConstants.KEY_DESCRIPTOR.get().equalsIgnoreCase(localPart)) {
                KeyDescriptorType keyDescriptor = new KeyDescriptorType();
                startElement = StaxParserUtil.getNextStartElement(xmlEventReader);

                Element key = StaxParserUtil.getDOMElement(xmlEventReader);
                keyDescriptor.setKeyInfo(key);

                EndElement endElement = StaxParserUtil.getNextEndElement(xmlEventReader);
                StaxParserUtil.validate(endElement, JBossSAMLConstants.KEY_DESCRIPTOR.get());

                attributeAuthority.addKeyDescriptor(keyDescriptor);
            } else if (JBossSAMLConstants.NAMEID_FORMAT.get().equalsIgnoreCase(localPart)) {
                startElement = StaxParserUtil.getNextStartElement(xmlEventReader);
                attributeAuthority.addNameIDFormat(StaxParserUtil.getElementText(xmlEventReader));
            } else if (JBossSAMLConstants.EXTENSIONS.get().equalsIgnoreCase(localPart)) {
                attributeAuthority.setExtensions(parseExtensions(xmlEventReader));
            } else
                throw logger.parserUnknownTag(localPart, startElement.getLocation());

        }
        return attributeAuthority;
    }

    private OrganizationType parseOrganization(XMLEventReader xmlEventReader) throws ParsingException {
        StartElement startElement = StaxParserUtil.getNextStartElement(xmlEventReader);
        StaxParserUtil.validate(startElement, JBossSAMLConstants.ORGANIZATION.get());

        OrganizationType org = new OrganizationType();

        while (xmlEventReader.hasNext()) {
            XMLEvent xmlEvent = StaxParserUtil.peek(xmlEventReader);
            if (xmlEvent instanceof EndElement) {
                EndElement end = StaxParserUtil.getNextEndElement(xmlEventReader);
                StaxParserUtil.validate(end, JBossSAMLConstants.ORGANIZATION.get());
                break;
            }

            startElement = (StartElement) xmlEvent;
            String localPart = startElement.getName().getLocalPart();

            if (JBossSAMLConstants.ORGANIZATION_NAME.get().equals(localPart)) {
                startElement = StaxParserUtil.getNextStartElement(xmlEventReader);
                LocalizedNameType localName = getLocalizedName(xmlEventReader, startElement);
                org.addOrganizationName(localName);
            } else if (JBossSAMLConstants.ORGANIZATION_DISPLAY_NAME.get().equals(localPart)) {
                startElement = StaxParserUtil.getNextStartElement(xmlEventReader);
                LocalizedNameType localName = getLocalizedName(xmlEventReader, startElement);
                org.addOrganizationDisplayName(localName);
            } else if (JBossSAMLConstants.ORGANIZATION_URL.get().equals(localPart)) {
                startElement = StaxParserUtil.getNextStartElement(xmlEventReader);
                Attribute lang = startElement.getAttributeByName(new QName(JBossSAMLURIConstants.XML.get(), "lang"));
                String langVal = StaxParserUtil.getAttributeValue(lang);
                LocalizedURIType localName = new LocalizedURIType(langVal);
                localName.setValue(URI.create(StaxParserUtil.getElementText(xmlEventReader)));
                org.addOrganizationURL(localName);
            } else if (JBossSAMLConstants.EXTENSIONS.get().equalsIgnoreCase(localPart)) {
                org.setExtensions(parseExtensions(xmlEventReader));
            } else
                throw logger.parserUnknownTag(localPart, startElement.getLocation());
        }
        return org;
    }

    private ContactType parseContactPerson(XMLEventReader xmlEventReader) throws ParsingException {
        StartElement startElement = StaxParserUtil.getNextStartElement(xmlEventReader);
        StaxParserUtil.validate(startElement, JBossSAMLConstants.CONTACT_PERSON.get());

        Attribute attr = startElement.getAttributeByName(new QName(JBossSAMLConstants.CONTACT_TYPE.get()));
        if (attr == null)
            throw logger.parserRequiredAttribute("contactType");
        ContactType contactType = new ContactType(ContactTypeType.fromValue(StaxParserUtil.getAttributeValue(attr)));

        while (xmlEventReader.hasNext()) {
            XMLEvent xmlEvent = StaxParserUtil.peek(xmlEventReader);
            if (xmlEvent instanceof EndElement) {
                EndElement end = StaxParserUtil.getNextEndElement(xmlEventReader);
                StaxParserUtil.validate(end, JBossSAMLConstants.CONTACT_PERSON.get());
                break;
            }

            startElement = (StartElement) xmlEvent;
            String localPart = startElement.getName().getLocalPart();

            if (JBossSAMLConstants.COMPANY.get().equals(localPart)) {
                startElement = StaxParserUtil.getNextStartElement(xmlEventReader);
                contactType.setCompany(StaxParserUtil.getElementText(xmlEventReader));
            } else if (JBossSAMLConstants.GIVEN_NAME.get().equals(localPart)) {
                startElement = StaxParserUtil.getNextStartElement(xmlEventReader);
                contactType.setGivenName(StaxParserUtil.getElementText(xmlEventReader));
            } else if (JBossSAMLConstants.SURNAME.get().equals(localPart)) {
                startElement = StaxParserUtil.getNextStartElement(xmlEventReader);
                contactType.setSurName(StaxParserUtil.getElementText(xmlEventReader));
            } else if (JBossSAMLConstants.EMAIL_ADDRESS.get().equals(localPart)) {
                startElement = StaxParserUtil.getNextStartElement(xmlEventReader);
                contactType.addEmailAddress(StaxParserUtil.getElementText(xmlEventReader));
            } else if (JBossSAMLConstants.TELEPHONE_NUMBER.get().equals(localPart)) {
                startElement = StaxParserUtil.getNextStartElement(xmlEventReader);
                contactType.addTelephone(StaxParserUtil.getElementText(xmlEventReader));
            } else if (JBossSAMLConstants.EXTENSIONS.get().equalsIgnoreCase(localPart)) {
                contactType.setExtensions(parseExtensions(xmlEventReader));
            } else
                throw logger.parserUnknownTag(localPart, startElement.getLocation());
        }
        return contactType;
    }

    private LocalizedNameType getLocalizedName(XMLEventReader xmlEventReader, StartElement startElement)
            throws ParsingException {
        Attribute lang = startElement.getAttributeByName(new QName(JBossSAMLURIConstants.XML.get(), "lang"));
        String langVal = StaxParserUtil.getAttributeValue(lang);
        LocalizedNameType localName = new LocalizedNameType(langVal);
        localName.setValue(StaxParserUtil.getElementText(xmlEventReader));
        return localName;
    }

    private IndexedEndpointType parseAssertionConsumerService(XMLEventReader xmlEventReader, StartElement startElement)
            throws ParsingException {
        startElement = StaxParserUtil.getNextStartElement(xmlEventReader);
        IndexedEndpointType endpoint = parseIndexedEndpoint(xmlEventReader, startElement);

        EndElement endElement = StaxParserUtil.getNextEndElement(xmlEventReader);
        StaxParserUtil.validate(endElement, JBossSAMLConstants.ASSERTION_CONSUMER_SERVICE.get());

        return endpoint;
    }

    private IndexedEndpointType parseArtifactResolutionService(XMLEventReader xmlEventReader, StartElement startElement)
            throws ParsingException {
        startElement = StaxParserUtil.getNextStartElement(xmlEventReader);
        IndexedEndpointType endpoint = parseIndexedEndpoint(xmlEventReader, startElement);

        EndElement endElement = StaxParserUtil.getNextEndElement(xmlEventReader);
        StaxParserUtil.validate(endElement, JBossSAMLConstants.ARTIFACT_RESOLUTION_SERVICE.get());

        return endpoint;
    }

    private IndexedEndpointType parseIndexedEndpoint(XMLEventReader xmlEventReader, StartElement startElement) {
        Attribute bindingAttr = startElement.getAttributeByName(new QName(JBossSAMLConstants.BINDING.get()));
        String binding = StaxParserUtil.getAttributeValue(bindingAttr);

        Attribute locationAttr = startElement.getAttributeByName(new QName(JBossSAMLConstants.LOCATION.get()));
        String location = StaxParserUtil.getAttributeValue(locationAttr);

        IndexedEndpointType endpoint = new IndexedEndpointType(URI.create(binding), URI.create(location));
        Attribute isDefault = startElement.getAttributeByName(new QName(JBossSAMLConstants.ISDEFAULT.get()));
        if (isDefault != null) {
            endpoint.setIsDefault(Boolean.parseBoolean(StaxParserUtil.getAttributeValue(isDefault)));
        }
        Attribute index = startElement.getAttributeByName(new QName(JBossSAMLConstants.INDEX.get()));
        if (index != null) {
            endpoint.setIndex(Integer.parseInt(StaxParserUtil.getAttributeValue(index)));
        }
        return endpoint;
    }

    private AttributeConsumingServiceType parseAttributeConsumingService(XMLEventReader xmlEventReader,
            StartElement startElement) throws ParsingException {
        startElement = StaxParserUtil.getNextStartElement(xmlEventReader);

        Attribute indexAttr = startElement.getAttributeByName(new QName(JBossSAMLConstants.INDEX.get()));
        if (indexAttr == null)
            throw logger.parserRequiredAttribute("index");

        AttributeConsumingServiceType attributeConsumer = new AttributeConsumingServiceType(Integer.parseInt(StaxParserUtil
                .getAttributeValue(indexAttr)));
        while (xmlEventReader.hasNext()) {
            XMLEvent xmlEvent = StaxParserUtil.peek(xmlEventReader);
            if (xmlEvent instanceof EndElement) {
                EndElement end = StaxParserUtil.getNextEndElement(xmlEventReader);
                StaxParserUtil.validate(end, JBossSAMLConstants.ATTRIBUTE_CONSUMING_SERVICE.get());
                break;
            }

            startElement = (StartElement) xmlEvent;
            String localPart = startElement.getName().getLocalPart();

            if (JBossSAMLConstants.SERVICE_NAME.get().equals(localPart)) {
                startElement = StaxParserUtil.getNextStartElement(xmlEventReader);
                LocalizedNameType localName = getLocalizedName(xmlEventReader, startElement);
                attributeConsumer.addServiceName(localName);
            } else if (JBossSAMLConstants.SERVICE_DESCRIPTION.get().equals(localPart)) {
                startElement = StaxParserUtil.getNextStartElement(xmlEventReader);
                LocalizedNameType localName = getLocalizedName(xmlEventReader, startElement);
                attributeConsumer.addServiceDescription(localName);
            } else if (JBossSAMLConstants.REQUESTED_ATTRIBUTE.get().equals(localPart)) {
                RequestedAttributeType attType = parseRequestedAttributeType(xmlEventReader, startElement);
                attributeConsumer.addRequestedAttribute(attType);
            } else
                throw logger.parserUnknownTag(localPart, startElement.getLocation());
        }

        return attributeConsumer;
    }

    private RequestedAttributeType parseRequestedAttributeType(XMLEventReader xmlEventReader, StartElement startElement)
            throws ParsingException {
        startElement = StaxParserUtil.getNextStartElement(xmlEventReader);
        StaxParserUtil.validate(startElement, JBossSAMLConstants.REQUESTED_ATTRIBUTE.get());
        RequestedAttributeType attributeType = null;

        Attribute name = startElement.getAttributeByName(new QName(JBossSAMLConstants.NAME.get()));
        if (name == null)
            throw logger.parserRequiredAttribute("Name");
        attributeType = new RequestedAttributeType(StaxParserUtil.getAttributeValue(name));

        Attribute isRequired = startElement.getAttributeByName(new QName(JBossSAMLConstants.IS_REQUIRED.get()));
        if (isRequired != null) {
            attributeType.setIsRequired(Boolean.parseBoolean(StaxParserUtil.getAttributeValue(isRequired)));
        }

        SAMLParserUtil.parseAttributeType(xmlEventReader, startElement, JBossSAMLConstants.REQUESTED_ATTRIBUTE.get(),
                attributeType);
        return attributeType;
    }

    private ExtensionsType parseExtensions(XMLEventReader xmlEventReader) throws ParsingException {
        ExtensionsType extensions = new ExtensionsType();
        Element extElement = StaxParserUtil.getDOMElement(xmlEventReader);
        extensions.setElement(extElement);
        return extensions;
    }
}<|MERGE_RESOLUTION|>--- conflicted
+++ resolved
@@ -71,14 +71,10 @@
  * @author Anil.Saldhana@redhat.com
  * @since Dec 14, 2010
  */
-<<<<<<< HEAD
-public class SAMLEntityDescriptorParser implements ParserNamespaceSupport {
+public class SAMLEntityDescriptorParser extends AbstractDescriptorParser implements ParserNamespaceSupport {
     
     private static final PicketLinkLogger logger = PicketLinkLoggerFactory.getLogger();
     
-=======
-public class SAMLEntityDescriptorParser extends AbstractDescriptorParser implements ParserNamespaceSupport {
->>>>>>> 74b62595
     private final String EDT = JBossSAMLConstants.ENTITY_DESCRIPTOR.get();
 
     public Object parse(XMLEventReader xmlEventReader) throws ParsingException {
