--- conflicted
+++ resolved
@@ -18,17 +18,8 @@
 
 package org.picketlink.idm.config;
 
-<<<<<<< HEAD
-=======
-import java.util.List;
-import java.util.Map;
-import org.picketlink.idm.spi.IdentityStore;
 import org.picketlink.idm.spi.RelationshipPolicy;
-import org.picketlink.idm.spi.StoreSelector;
-import static java.util.Collections.unmodifiableList;
-import static java.util.Collections.unmodifiableMap;
 
->>>>>>> de9715ad
 /**
  * <p>Consolidates all the configuration that should be used to initialize and start the IDM subsystem.</p>
  *
@@ -37,9 +28,9 @@
  */
 public class IdentityConfiguration {
 
-<<<<<<< HEAD
     private final String name;
     private final IdentityStoresConfiguration storesConfiguration;
+    private final RelationshipPolicy relationshipPolicy;
 
     IdentityConfiguration(String name, IdentityStoresConfiguration storesConfiguration) {
         if (name == null) {
@@ -47,27 +38,12 @@
         }
 
         this.name = name;
-=======
-    private final List<IdentityStoreConfiguration> configuredStores;
-    private final StoreSelector storeFactory;
-    private final Map<Class<? extends IdentityStoreConfiguration>, Class<? extends IdentityStore>> additionalIdentityStores;
-    private final RelationshipPolicy relationshipPolicy;
-
-    IdentityConfiguration(List<IdentityStoreConfiguration> storesConfiguration, StoreSelector storeFactory,
-            Map<Class<? extends IdentityStoreConfiguration>, Class<? extends IdentityStore>> additionalIdentityStores,
-            RelationshipPolicy relationshipPolicy) {
-        this.configuredStores = unmodifiableList(storesConfiguration);
-        this.additionalIdentityStores = unmodifiableMap(additionalIdentityStores);
-        this.storeFactory = storeFactory;
-        this.relationshipPolicy = relationshipPolicy;
+        this.storesConfiguration = storesConfiguration;
+        this.relationshipPolicy = null;
     }
 
     public RelationshipPolicy getRelationshipPolicy() {
         return relationshipPolicy;
-    }
->>>>>>> de9715ad
-
-        this.storesConfiguration = storesConfiguration;
     }
 
     public String getName() {
