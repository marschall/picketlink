--- conflicted
+++ resolved
@@ -146,7 +146,6 @@
         return isTypeOperationSupported(type, operation) != -1;
     }
 
-<<<<<<< HEAD
     @Override
     public boolean supportsPartition() {
         return this.supportsPartition;
@@ -162,10 +161,7 @@
         return false;
     }
 
-    private int isTypeOperationSupported(Class<? extends AttributedType> type, TypeOperation operation) {
-=======
     private int isTypeOperationSupported(Class<? extends AttributedType> type, IdentityOperation operation) {
->>>>>>> de9715ad
         int score = -1;
 
         for (Class<? extends AttributedType> cls : supportedTypes.keySet()) {
