/*
 * JBoss, Home of Professional Open Source
 *
 * Copyright 2013 Red Hat, Inc. and/or its affiliates.
 *
 * Licensed under the Apache License, Version 2.0 (the "License");
 * you may not use this file except in compliance with the License.
 * You may obtain a copy of the License at
 *
 *     http://www.apache.org/licenses/LICENSE-2.0
 *
 * Unless required by applicable law or agreed to in writing, software
 * distributed under the License is distributed on an "AS IS" BASIS,
 * WITHOUT WARRANTIES OR CONDITIONS OF ANY KIND, either express or implied.
 * See the License for the specific language governing permissions and
 * limitations under the License.
 */
package org.picketlink.idm.credential.handler;

<<<<<<< HEAD
import org.picketlink.common.reflection.Reflections;
=======
import static org.picketlink.idm.IDMLog.CREDENTIAL_LOGGER;

import java.util.ArrayList;
import java.util.List;
import java.util.Map;

>>>>>>> 452f5b08
import org.picketlink.idm.IdentityManagementException;
import org.picketlink.idm.IdentityManager;
import org.picketlink.idm.credential.AbstractBaseCredentials;
import org.picketlink.idm.credential.Credentials.Status;
import org.picketlink.idm.credential.storage.CredentialStorage;
import org.picketlink.idm.credential.util.CredentialUtils;
import org.picketlink.idm.model.Account;
import org.picketlink.idm.model.AttributedType;
import org.picketlink.idm.model.IdentityType;
import org.picketlink.idm.model.basic.Agent;
import org.picketlink.idm.model.basic.User;
<<<<<<< HEAD
import org.picketlink.idm.query.IdentityQuery;
import org.picketlink.idm.spi.IdentityContext;
import org.picketlink.idm.spi.IdentityStore;

import java.util.ArrayList;
import java.util.List;

import static org.picketlink.idm.IDMLog.CREDENTIAL_LOGGER;
import static org.picketlink.idm.credential.Credentials.Status;

=======
import org.picketlink.idm.spi.IdentityContext;
import org.picketlink.idm.spi.IdentityStore;

>>>>>>> 452f5b08
/**
 * <p>Base class for {@link CredentialHandler} implementations.</p>
 *
 * @author pedroigor
 */
public abstract class AbstractCredentialHandler<S extends IdentityStore<?>, V extends AbstractBaseCredentials, U>
        implements CredentialHandler<S, V, U> {

<<<<<<< HEAD
    private static final String DEFAULT_ACCOUNT_LOGIN_PROPERTY_NAME = "loginName";

    private String defaultAccountLoginNameProperty = DEFAULT_ACCOUNT_LOGIN_PROPERTY_NAME;
    private List<Class<? extends Account>> defaultAccountTypes;

    @Override
    public void setup(S store) {
        configureDefaultSupportedAccountTypes(store);
    }

    /**
     * <p>Custom {@link CredentialHandler} implementations may override this method to perform the lookup of {@link
     * Account}
     * instances based on the <code>loginName</code>.</p>
     *
     * @param context
     * @param loginName The login name of the account that will be used to retrieve the instance.
     *
     * @return
     */
    protected Account getAccount(IdentityContext context, String loginName) {
        IdentityManager identityManager = getIdentityManager(context);

        for (Class<? extends Account> accountType : getDefaultAccountTypes()) {
            IdentityQuery<Account> query = (IdentityQuery<Account>) identityManager.createIdentityQuery(accountType);

            String defaultAccountLoginNameProperty = this.defaultAccountLoginNameProperty;

            if (Agent.class.isAssignableFrom(accountType)) {
                defaultAccountLoginNameProperty = DEFAULT_ACCOUNT_LOGIN_PROPERTY_NAME;
            }

            if (isDebugEnabled()) {
                CREDENTIAL_LOGGER.credentialRetrievingAccount(loginName, accountType, defaultAccountLoginNameProperty);
            }

            query.setParameter(Account.QUERY_ATTRIBUTE.byName(defaultAccountLoginNameProperty), loginName);

            List<Account> result = query.getResultList();

            if (!result.isEmpty()) {
                return result.get(0);
            }
        }

        return null;
=======
    private static final String DEFAULT_LOGIN_NAME_PROPERTY = "loginName";

    /**
     * This is the name of the identity type property that will be used to retrieve the account's
     * login name, used for account lookup.
     */
    public static final String LOGIN_NAME_PROPERTY = "LOGIN_NAME_PROPERTY";

    public static final String SUPPORTED_ACCOUNT_TYPES_PROPERTY = "SUPPORTED_ACCOUNT_TYPES";

    private String loginNameProperty = DEFAULT_LOGIN_NAME_PROPERTY;

    private List<Class<? extends Account>> supportedAccountTypes = null;

    public void setup(S store) {
        Map<String, Object> options = store.getConfig().getCredentialHandlerProperties();

        if (options != null) {

            String loginNameProperty = (String) options.get(LOGIN_NAME_PROPERTY);
            if (loginNameProperty != null) {
                this.loginNameProperty = loginNameProperty;
            }

            @SuppressWarnings("unchecked")
            Class<? extends Account>[] accountTypes = (Class<? extends Account>[]) options.get(
                    SUPPORTED_ACCOUNT_TYPES_PROPERTY);
            if (accountTypes != null) {
                supportedAccountTypes = new ArrayList<Class<? extends Account>>();

                for (Class<? extends Account> accountType : accountTypes) {
                    supportedAccountTypes.add(accountType);
                }
            }

        }
    }

    protected Account getAccount(final IdentityContext context, String loginName) {
        IdentityManager identityManager = getIdentityManager(context);

        if (isDebugEnabled()) {
            CREDENTIAL_LOGGER.debugf("Trying to find account with [%s] property value of [%s].",
                loginNameProperty, loginName);
        }

        List<? extends Account> accounts = null;

        if (supportedAccountTypes != null) {
            for (Class<? extends Account> accountType : supportedAccountTypes) {
                accounts = identityManager.createIdentityQuery(accountType)
                        .setParameter(AttributedType.QUERY_ATTRIBUTE.byName(loginNameProperty),
                                loginName).getResultList();
                if (!accounts.isEmpty()) {
                    break;
                }
            }
        }

        if (accounts == null || accounts.isEmpty()) {
            accounts = identityManager.createIdentityQuery(User.class)
                    .setParameter(AttributedType.QUERY_ATTRIBUTE.byName(loginNameProperty),
                            loginName).getResultList();
        }

        if (accounts == null || accounts.isEmpty()) {
            accounts = identityManager.createIdentityQuery(Agent.class)
                    .setParameter(AttributedType.QUERY_ATTRIBUTE.byName(loginNameProperty),
                            loginName).getResultList();
        }

        if (accounts.isEmpty()) {
            return null;
        } else if (accounts.size() == 1) {
            IdentityType result = accounts.get(0);
            if (!Account.class.isAssignableFrom(result.getClass())) {
                throw new IdentityManagementException("Error - the IdentityType returned is not an Account: [" +
                result.toString() + "]");
            }

            return (Account) result;
        } else {
            throw new IdentityManagementException("Error - multiple Account objects found with same login name");
        }
>>>>>>> 452f5b08
    }

    @Override
    public void validate(final IdentityContext context, final V credentials, final S store) {
        credentials.setStatus(Status.IN_PROGRESS);

        if (isDebugEnabled()) {
            CREDENTIAL_LOGGER.debugf("Starting validation for credentials [%s][%s] using identity store [%s] and credential handler [%s].", credentials.getClass(), credentials, store, this);
        }

        Account account = getAccount(context, credentials);

        if (account != null) {
            if (isDebugEnabled()) {
                CREDENTIAL_LOGGER.debugf("Found account [%s] from credentials [%s].", account, credentials);
            }

            if (account.isEnabled()) {
                if (isDebugEnabled()) {
                    CREDENTIAL_LOGGER.debugf("Account [%s] is ENABLED.", account, credentials);
                }

                CredentialStorage credentialStorage = getCredentialStorage(context, account, credentials, store);

                if (isDebugEnabled()) {
                    CREDENTIAL_LOGGER.debugf("Current credential storage for account [%s] is [%s].", account, credentialStorage);
                }

                if (validateCredential(credentialStorage, credentials)) {
                    if (credentialStorage != null && CredentialUtils.isCredentialExpired(credentialStorage)) {
                        credentials.setStatus(Status.EXPIRED);
                    } else if (Status.IN_PROGRESS.equals(credentials.getStatus())) {
                        credentials.setStatus(Status.VALID);
                    }
                }
            } else {
                if (isDebugEnabled()) {
                    CREDENTIAL_LOGGER.debugf("Account [%s] is DISABLED.", account, credentials);
                }
                credentials.setStatus(Status.ACCOUNT_DISABLED);
            }
        } else {
            if (isDebugEnabled()) {
                CREDENTIAL_LOGGER.debugf("Account NOT FOUND for credentials [%s][%s].", credentials.getClass(), credentials);
            }
        }

        credentials.setValidatedAccount(null);

        if (Status.VALID.equals(credentials.getStatus())) {
            credentials.setValidatedAccount(account);
        } else if (Status.IN_PROGRESS.equals(credentials.getStatus())) {
            credentials.setStatus(Status.INVALID);
        }

        if (isDebugEnabled()) {
            CREDENTIAL_LOGGER.debugf("Finishing validation for credential [%s][%s] validated using identity store [%s] and credential handler [%s]. Status [%s]. Validated Account [%s]",
                    credentials.getClass(), credentials, store, this, credentials.getStatus(), credentials.getValidatedAccount());
        }
    }

    protected abstract boolean validateCredential(final CredentialStorage credentialStorage, final V credentials);

    protected abstract Account getAccount(final IdentityContext context, final V credentials);

    protected abstract CredentialStorage getCredentialStorage(final IdentityContext context, final Account account,
                                                              final V credentials,
                                                              final S store);

    protected IdentityManager getIdentityManager(IdentityContext context) {
        IdentityManager identityManager = context.getParameter(IdentityManager.IDENTITY_MANAGER_CTX_PARAMETER);

        if (identityManager == null) {
            throw new IdentityManagementException("IdentityManager not set into context.");
        }

        return identityManager;
    }

    private void configureDefaultSupportedAccountTypes(final S store) {
        this.defaultAccountTypes = new ArrayList<Class<? extends Account>>();

        String defaultAccountType = (String) store.getConfig().getCredentialHandlerProperties().get(ACCOUNT_TYPE);

        if (defaultAccountType != null) {
            try {
                this.defaultAccountTypes.add(Reflections.<Account>classForName(defaultAccountType));
            } catch (ClassNotFoundException e) {
                throw new IdentityManagementException("", e);
            }
        }

        this.defaultAccountTypes.add(User.class);
        this.defaultAccountTypes.add(Agent.class);

        String defaultAccountLoginNameProperty = (String) store.getConfig().getCredentialHandlerProperties().get(ACCOUNT_LOGIN_NAME_PROPERTY);

        if (defaultAccountLoginNameProperty != null) {
            this.defaultAccountLoginNameProperty = defaultAccountLoginNameProperty;
        }
    }

    private List<Class<? extends Account>> getDefaultAccountTypes() {
        if (this.defaultAccountTypes.isEmpty()) {
            throw new IdentityManagementException("No default Account types defined.");
        }

        return this.defaultAccountTypes;
    }

    protected boolean isDebugEnabled() {
        return CREDENTIAL_LOGGER.isDebugEnabled();
    }

}<|MERGE_RESOLUTION|>--- conflicted
+++ resolved
@@ -17,16 +17,6 @@
  */
 package org.picketlink.idm.credential.handler;
 
-<<<<<<< HEAD
-import org.picketlink.common.reflection.Reflections;
-=======
-import static org.picketlink.idm.IDMLog.CREDENTIAL_LOGGER;
-
-import java.util.ArrayList;
-import java.util.List;
-import java.util.Map;
-
->>>>>>> 452f5b08
 import org.picketlink.idm.IdentityManagementException;
 import org.picketlink.idm.IdentityManager;
 import org.picketlink.idm.credential.AbstractBaseCredentials;
@@ -34,11 +24,9 @@
 import org.picketlink.idm.credential.storage.CredentialStorage;
 import org.picketlink.idm.credential.util.CredentialUtils;
 import org.picketlink.idm.model.Account;
-import org.picketlink.idm.model.AttributedType;
 import org.picketlink.idm.model.IdentityType;
 import org.picketlink.idm.model.basic.Agent;
 import org.picketlink.idm.model.basic.User;
-<<<<<<< HEAD
 import org.picketlink.idm.query.IdentityQuery;
 import org.picketlink.idm.spi.IdentityContext;
 import org.picketlink.idm.spi.IdentityStore;
@@ -47,13 +35,8 @@
 import java.util.List;
 
 import static org.picketlink.idm.IDMLog.CREDENTIAL_LOGGER;
-import static org.picketlink.idm.credential.Credentials.Status;
-
-=======
-import org.picketlink.idm.spi.IdentityContext;
-import org.picketlink.idm.spi.IdentityStore;
-
->>>>>>> 452f5b08
+import static org.picketlink.idm.IDMMessages.MESSAGES;
+
 /**
  * <p>Base class for {@link CredentialHandler} implementations.</p>
  *
@@ -62,10 +45,10 @@
 public abstract class AbstractCredentialHandler<S extends IdentityStore<?>, V extends AbstractBaseCredentials, U>
         implements CredentialHandler<S, V, U> {
 
-<<<<<<< HEAD
     private static final String DEFAULT_ACCOUNT_LOGIN_PROPERTY_NAME = "loginName";
 
     private String defaultAccountLoginNameProperty = DEFAULT_ACCOUNT_LOGIN_PROPERTY_NAME;
+
     private List<Class<? extends Account>> defaultAccountTypes;
 
     @Override
@@ -101,100 +84,23 @@
 
             query.setParameter(Account.QUERY_ATTRIBUTE.byName(defaultAccountLoginNameProperty), loginName);
 
-            List<Account> result = query.getResultList();
-
-            if (!result.isEmpty()) {
-                return result.get(0);
+            List<? extends IdentityType> result = query.getResultList();
+
+            if (result.size() == 1) {
+                IdentityType account = result.get(0);
+
+                if (!Account.class.isInstance(account)) {
+                    throw MESSAGES.credentialInvalidAccountType(account.getClass());
+                }
+
+                return (Account) account;
+            } else if (result.size() > 1) {
+                CREDENTIAL_LOGGER.errorf("Multiple Account objects found with the same login name [%s] for type [%s]: [%s]", defaultAccountLoginNameProperty, accountType, result);
+                throw MESSAGES.credentialMultipleAccountsFoundForType(defaultAccountLoginNameProperty, accountType);
             }
         }
 
         return null;
-=======
-    private static final String DEFAULT_LOGIN_NAME_PROPERTY = "loginName";
-
-    /**
-     * This is the name of the identity type property that will be used to retrieve the account's
-     * login name, used for account lookup.
-     */
-    public static final String LOGIN_NAME_PROPERTY = "LOGIN_NAME_PROPERTY";
-
-    public static final String SUPPORTED_ACCOUNT_TYPES_PROPERTY = "SUPPORTED_ACCOUNT_TYPES";
-
-    private String loginNameProperty = DEFAULT_LOGIN_NAME_PROPERTY;
-
-    private List<Class<? extends Account>> supportedAccountTypes = null;
-
-    public void setup(S store) {
-        Map<String, Object> options = store.getConfig().getCredentialHandlerProperties();
-
-        if (options != null) {
-
-            String loginNameProperty = (String) options.get(LOGIN_NAME_PROPERTY);
-            if (loginNameProperty != null) {
-                this.loginNameProperty = loginNameProperty;
-            }
-
-            @SuppressWarnings("unchecked")
-            Class<? extends Account>[] accountTypes = (Class<? extends Account>[]) options.get(
-                    SUPPORTED_ACCOUNT_TYPES_PROPERTY);
-            if (accountTypes != null) {
-                supportedAccountTypes = new ArrayList<Class<? extends Account>>();
-
-                for (Class<? extends Account> accountType : accountTypes) {
-                    supportedAccountTypes.add(accountType);
-                }
-            }
-
-        }
-    }
-
-    protected Account getAccount(final IdentityContext context, String loginName) {
-        IdentityManager identityManager = getIdentityManager(context);
-
-        if (isDebugEnabled()) {
-            CREDENTIAL_LOGGER.debugf("Trying to find account with [%s] property value of [%s].",
-                loginNameProperty, loginName);
-        }
-
-        List<? extends Account> accounts = null;
-
-        if (supportedAccountTypes != null) {
-            for (Class<? extends Account> accountType : supportedAccountTypes) {
-                accounts = identityManager.createIdentityQuery(accountType)
-                        .setParameter(AttributedType.QUERY_ATTRIBUTE.byName(loginNameProperty),
-                                loginName).getResultList();
-                if (!accounts.isEmpty()) {
-                    break;
-                }
-            }
-        }
-
-        if (accounts == null || accounts.isEmpty()) {
-            accounts = identityManager.createIdentityQuery(User.class)
-                    .setParameter(AttributedType.QUERY_ATTRIBUTE.byName(loginNameProperty),
-                            loginName).getResultList();
-        }
-
-        if (accounts == null || accounts.isEmpty()) {
-            accounts = identityManager.createIdentityQuery(Agent.class)
-                    .setParameter(AttributedType.QUERY_ATTRIBUTE.byName(loginNameProperty),
-                            loginName).getResultList();
-        }
-
-        if (accounts.isEmpty()) {
-            return null;
-        } else if (accounts.size() == 1) {
-            IdentityType result = accounts.get(0);
-            if (!Account.class.isAssignableFrom(result.getClass())) {
-                throw new IdentityManagementException("Error - the IdentityType returned is not an Account: [" +
-                result.toString() + "]");
-            }
-
-            return (Account) result;
-        } else {
-            throw new IdentityManagementException("Error - multiple Account objects found with same login name");
-        }
->>>>>>> 452f5b08
     }
 
     @Override
@@ -277,23 +183,32 @@
     private void configureDefaultSupportedAccountTypes(final S store) {
         this.defaultAccountTypes = new ArrayList<Class<? extends Account>>();
 
-        String defaultAccountType = (String) store.getConfig().getCredentialHandlerProperties().get(ACCOUNT_TYPE);
-
-        if (defaultAccountType != null) {
-            try {
-                this.defaultAccountTypes.add(Reflections.<Account>classForName(defaultAccountType));
-            } catch (ClassNotFoundException e) {
-                throw new IdentityManagementException("", e);
-            }
-        }
-
-        this.defaultAccountTypes.add(User.class);
-        this.defaultAccountTypes.add(Agent.class);
-
-        String defaultAccountLoginNameProperty = (String) store.getConfig().getCredentialHandlerProperties().get(ACCOUNT_LOGIN_NAME_PROPERTY);
-
-        if (defaultAccountLoginNameProperty != null) {
-            this.defaultAccountLoginNameProperty = defaultAccountLoginNameProperty;
+        Object accountTypesOption = store.getConfig().getCredentialHandlerProperties().get(SUPPORTED_ACCOUNT_TYPES_PROPERTY);
+
+        if (accountTypesOption != null) {
+            if (accountTypesOption.getClass().isArray()) {
+                Class<? extends Account>[] defaultAccountTypes = (Class<? extends Account>[]) accountTypesOption;
+
+                for (Class<? extends Account> accountType : defaultAccountTypes) {
+                    this.defaultAccountTypes.add(accountType);
+                }
+            } else {
+                this.defaultAccountTypes.add((Class<? extends Account>) accountTypesOption);
+            }
+        }
+
+        if (!this.defaultAccountTypes.contains(User.class)) {
+            this.defaultAccountTypes.add(User.class);
+        }
+
+        if (!this.defaultAccountTypes.contains(Agent.class)) {
+            this.defaultAccountTypes.add(Agent.class);
+        }
+
+        String defaultAccountLoginNameOption = (String) store.getConfig().getCredentialHandlerProperties().get(LOGIN_NAME_PROPERTY);
+
+        if (defaultAccountLoginNameOption != null) {
+            this.defaultAccountLoginNameProperty = defaultAccountLoginNameOption;
         }
     }
 
