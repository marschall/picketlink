--- conflicted
+++ resolved
@@ -22,13 +22,10 @@
 
 package org.picketlink.idm.config;
 
-import java.util.Collections;
+import java.util.List;
+import java.util.Map;
 import org.picketlink.idm.spi.IdentityStore;
 import org.picketlink.idm.spi.StoreSelector;
-
-import java.util.List;
-import java.util.Map;
-import static java.util.Collections.unmodifiableList;
 import static java.util.Collections.unmodifiableMap;
 
 /**
@@ -39,21 +36,12 @@
  */
 public class IdentityStoresConfiguration {
 
-<<<<<<< HEAD
     private final List<IdentityStoreConfiguration> configurations;
-    private final StoreFactory storeFactory;
     private Map<Class<? extends IdentityStoreConfiguration>, Class<? extends IdentityStore>> identityStores;
-
-    public IdentityStoresConfiguration(List<IdentityStoreConfiguration> configurations, StoreFactory storeFactory) {
-        this.configurations = unmodifiableList(configurations);
-=======
-    private List<IdentityStoreConfiguration> configurations;
     private StoreSelector storeFactory;
-    private Map<Class<? extends IdentityStoreConfiguration>, Class<? extends IdentityStore>> identityStores;
 
     public IdentityStoresConfiguration(List<IdentityStoreConfiguration> configurations, StoreSelector storeFactory) {
         this.configurations = configurations;
->>>>>>> fe10458f
         this.storeFactory = storeFactory;
     }
 
