/*
 * JBoss, Home of Professional Open Source
 *
 * Copyright 2013 Red Hat, Inc. and/or its affiliates.
 *
 * Licensed under the Apache License, Version 2.0 (the "License");
 * you may not use this file except in compliance with the License.
 * You may obtain a copy of the License at
 *
 *     http://www.apache.org/licenses/LICENSE-2.0
 *
 * Unless required by applicable law or agreed to in writing, software
 * distributed under the License is distributed on an "AS IS" BASIS,
 * WITHOUT WARRANTIES OR CONDITIONS OF ANY KIND, either express or implied.
 * See the License for the specific language governing permissions and
 * limitations under the License.
 */

package org.picketlink.idm.spi;

import java.util.Set;

import org.picketlink.idm.config.IdentityStoreConfiguration.IdentityOperation;
import org.picketlink.idm.model.AttributedType;
import org.picketlink.idm.model.Partition;
import org.picketlink.idm.model.Relationship;

/**
 * Returns the correct IdentityStore instances for certain operation types, for a given Partition
 *
 * @author Shane Bryzak
 *
 */
public interface StoreSelector {

    /**
     *
     * @param context
     * @param feature
     * @param operation
     * @return
     */
<<<<<<< HEAD
    <T extends IdentityStore> T getStoreForType(Class<T> storeType, IdentityContext context, Class<? extends AttributedType> type,
            TypeOperation operation);
=======
    <T extends IdentityStore<?>> T getStoreForIdentityOperation(Class<T> storeType, Partition partition, Class<? extends AttributedType> type,
            IdentityOperation operation);
>>>>>>> de9715ad

    /**
     *
     * @param context
     * @return
     */
<<<<<<< HEAD
    IdentityStore getStoreForCredential(IdentityContext context);
=======
    IdentityStore<?> getStoreForCredentialOperation(Class<?> credentialClass, Partition partition);

    /**
     * Returns the IdentityStore that manages relationships of the specified type, for the specified partition/s.
     *
     * @param relationship
     * @return
     */
    IdentityStore<?> getStoreForRelationshipOperation(Class<? extends Relationship> relationshipClass, Set<Partition> partitions);

    /**
     * 
     *
     * @return
     */
    PartitionStore<?> getStoreForPartitionOperation();
>>>>>>> de9715ad
}<|MERGE_RESOLUTION|>--- conflicted
+++ resolved
@@ -19,7 +19,6 @@
 package org.picketlink.idm.spi;
 
 import java.util.Set;
-
 import org.picketlink.idm.config.IdentityStoreConfiguration.IdentityOperation;
 import org.picketlink.idm.model.AttributedType;
 import org.picketlink.idm.model.Partition;
@@ -40,22 +39,14 @@
      * @param operation
      * @return
      */
-<<<<<<< HEAD
-    <T extends IdentityStore> T getStoreForType(Class<T> storeType, IdentityContext context, Class<? extends AttributedType> type,
-            TypeOperation operation);
-=======
     <T extends IdentityStore<?>> T getStoreForIdentityOperation(Class<T> storeType, Partition partition, Class<? extends AttributedType> type,
             IdentityOperation operation);
->>>>>>> de9715ad
 
     /**
      *
      * @param context
      * @return
      */
-<<<<<<< HEAD
-    IdentityStore getStoreForCredential(IdentityContext context);
-=======
     IdentityStore<?> getStoreForCredentialOperation(Class<?> credentialClass, Partition partition);
 
     /**
@@ -67,10 +58,9 @@
     IdentityStore<?> getStoreForRelationshipOperation(Class<? extends Relationship> relationshipClass, Set<Partition> partitions);
 
     /**
-     * 
+     *
      *
      * @return
      */
     PartitionStore<?> getStoreForPartitionOperation();
->>>>>>> de9715ad
 }