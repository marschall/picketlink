--- conflicted
+++ resolved
@@ -19,7 +19,6 @@
 package org.picketlink.idm.spi;
 
 import java.util.Set;
-
 import org.picketlink.idm.config.IdentityStoreConfiguration.IdentityOperation;
 import org.picketlink.idm.model.AttributedType;
 import org.picketlink.idm.model.Partition;
@@ -56,9 +55,6 @@
      * @param relationship
      * @return
      */
-<<<<<<< HEAD
-    <T extends IdentityStore<?>> T getStoreForRelationshipOperation(IdentityContext context, Class<? extends Relationship> relationshipClass, Set<Partition> partitions);
-=======
     IdentityStore<?> getStoreForRelationshipOperation(IdentityContext context, Class<? extends Relationship> relationshipClass,
             Relationship relationship);
 
@@ -70,7 +66,6 @@
      */
     Set<IdentityStore<?>> getStoresForRelationshipQuery(IdentityContext context, Class<? extends Relationship> relationshipClass,
             Set<Partition> partitions);
->>>>>>> 42bfb67a
 
     /**
      *
