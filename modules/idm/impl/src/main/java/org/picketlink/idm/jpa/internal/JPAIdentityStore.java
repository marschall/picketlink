/*
 * JBoss, Home of Professional Open Source
 *
 * Copyright 2013 Red Hat, Inc. and/or its affiliates.
 *
 * Licensed under the Apache License, Version 2.0 (the "License");
 * you may not use this file except in compliance with the License.
 * You may obtain a copy of the License at
 *
 *     http://www.apache.org/licenses/LICENSE-2.0
 *
 * Unless required by applicable law or agreed to in writing, software
 * distributed under the License is distributed on an "AS IS" BASIS,
 * WITHOUT WARRANTIES OR CONDITIONS OF ANY KIND, either express or implied.
 * See the License for the specific language governing permissions and
 * limitations under the License.
 */

package org.picketlink.idm.jpa.internal;

import java.io.Serializable;
import java.lang.reflect.Array;
import java.lang.reflect.Field;
import java.lang.reflect.Member;
import java.util.ArrayList;
import java.util.Arrays;
import java.util.Collection;
import java.util.Date;
import java.util.List;
import java.util.Map;
import java.util.Map.Entry;
import java.util.Set;
import javax.persistence.EntityManager;
import javax.persistence.TypedQuery;
import javax.persistence.criteria.CriteriaBuilder;
import javax.persistence.criteria.CriteriaQuery;
import javax.persistence.criteria.Join;
import javax.persistence.criteria.Order;
import javax.persistence.criteria.Predicate;
import javax.persistence.criteria.Root;
import javax.persistence.criteria.Subquery;
import org.picketlink.common.properties.Property;
import org.picketlink.common.properties.query.AnnotatedPropertyCriteria;
import org.picketlink.common.properties.query.NamedPropertyCriteria;
import org.picketlink.common.properties.query.PropertyQueries;
import org.picketlink.common.util.Base64;
import org.picketlink.idm.IdentityManagementException;
import org.picketlink.idm.config.FeatureSet.FeatureGroup;
import org.picketlink.idm.config.JPAIdentityStoreConfiguration;
import org.picketlink.idm.config.JPAIdentityStoreConfiguration.MappedAttribute;
import org.picketlink.idm.config.JPAIdentityStoreConfiguration.PropertyType;
import org.picketlink.idm.credential.Credentials;
import org.picketlink.idm.credential.internal.DigestCredentialHandler;
import org.picketlink.idm.credential.internal.PasswordCredentialHandler;
import org.picketlink.idm.credential.internal.X509CertificateCredentialHandler;
import org.picketlink.idm.credential.spi.CredentialHandler;
import org.picketlink.idm.credential.spi.CredentialStorage;
import org.picketlink.idm.credential.spi.annotations.CredentialHandlers;
import org.picketlink.idm.credential.spi.annotations.Stored;
<<<<<<< HEAD
import org.picketlink.idm.event.AbstractBaseEvent;
import org.picketlink.idm.event.IdentityCreatedEvent;
=======
import org.picketlink.idm.event.IdentityTypeCreatedEvent;
import org.picketlink.idm.event.IdentityTypeDeletedEvent;
import org.picketlink.idm.event.IdentityTypeUpdatedEvent;
>>>>>>> 6f08c375
import org.picketlink.idm.jpa.annotations.IDMAttribute;
import org.picketlink.idm.model.Agent;
import org.picketlink.idm.model.Attribute;
import org.picketlink.idm.model.AttributedType;
import org.picketlink.idm.model.AttributedType.AttributeParameter;
import org.picketlink.idm.model.Grant;
import org.picketlink.idm.model.Group;
import org.picketlink.idm.model.GroupMembership;
import org.picketlink.idm.model.GroupRole;
import org.picketlink.idm.model.IdentityType;
import org.picketlink.idm.model.Partition;
import org.picketlink.idm.model.Realm;
import org.picketlink.idm.model.Relationship;
import org.picketlink.idm.model.Role;
import org.picketlink.idm.model.Tier;
import org.picketlink.idm.model.User;
import org.picketlink.idm.model.annotation.AttributeProperty;
import org.picketlink.idm.model.annotation.IdentityProperty;
import org.picketlink.idm.query.IdentityQuery;
import org.picketlink.idm.query.QueryParameter;
import org.picketlink.idm.query.RelationshipQuery;
import org.picketlink.idm.query.RelationshipQueryParameter;
import org.picketlink.idm.query.internal.DefaultIdentityQuery;
import org.picketlink.idm.query.internal.DefaultRelationshipQuery;
import org.picketlink.idm.spi.CredentialStore;
import org.picketlink.idm.spi.SecurityContext;
import static org.picketlink.idm.IDMMessages.MESSAGES;

/**
 * Implementation of IdentityStore that stores its state in a relational database. This is a lightweight object that is
 * generally created once per request, and is provided references to a (heavyweight) configuration and invocation context.
 *
 * @author Shane Bryzak
 * @author Pedro Silva
 *
 */
@CredentialHandlers({ PasswordCredentialHandler.class, X509CertificateCredentialHandler.class, DigestCredentialHandler.class })
public class JPAIdentityStore implements CredentialStore<JPAIdentityStoreConfiguration> {

    // Invocation context parameters
    public static final String INVOCATION_CTX_ENTITY_MANAGER = "CTX_ENTITY_MANAGER";

    // Event context parameters
    public static final String EVENT_CONTEXT_IDENTITY = "IDENTITY_ENTITY";

    /**
     * The configuration for this instance
     */
    private JPAIdentityStoreConfiguration config;

    @Override
    public void setup(JPAIdentityStoreConfiguration config) {
        this.config = config;
    }

    @Override
    public JPAIdentityStoreConfiguration getConfig() {
        return config;
    }

    @Override
    public void add(SecurityContext context, AttributedType value) {
        if (value instanceof IdentityType) {
            checkIdentityTypeClassProvided();

            IdentityType identityType = (IdentityType) value;

            try {
                Object entity = config.getIdentityClass().newInstance();
                String identifier = context.getIdGenerator().generate();
                config.setModelPropertyValue(entity, PropertyType.IDENTITY_ID, identifier, true);
                config.setModelPropertyValue(entity, PropertyType.IDENTITY_CLASS, identityType.getClass().getName(), true);
                identityType.setId(identifier);

                // TODO this needs more work...
                Map<String,Property<Object>> identityAttributes = config.getIdentityAttributeProperties(identityType.getClass());
                for (String propertyName : identityAttributes.keySet()) {
                    Property<Object> identityProperty = identityAttributes.get(propertyName);

                    MappedAttribute mappedAttribute = config.getAttributeProperties().get(propertyName);
                    if (mappedAttribute != null) {
                        mappedAttribute.getAttributeProperty().setValue(entity, identityProperty.getValue(identityType));
                    }
                }

                EntityManager em = getEntityManager(context);

                em.persist(entity);
                em.flush();

                updateIdentityTypeAttributes(context, identityType, entity);

<<<<<<< HEAD
                IdentityCreatedEvent event = new IdentityCreatedEvent(identityType);
                event.getContext().setValue(EVENT_CONTEXT_IDENTITY, entity);
                context.getEventBridge().raiseEvent(event);
            } catch (Exception e) {
                throw MESSAGES.instantiationError(config.getIdentityClass().getName(), e);
            }
=======
            updateIdentityTypeAttributes(context, identityType, entity);

            identityType.setPartition(convertPartitionEntityToPartition(getConfig().getModelProperty(PropertyType.IDENTITY_PARTITION).getValue(entity)));

            IdentityTypeCreatedEvent event = new IdentityTypeCreatedEvent(identityType);
            event.getContext().setValue(EVENT_CONTEXT_USER_ENTITY, entity);
            context.getEventBridge().raiseEvent(event);
>>>>>>> 6f08c375
        } else if (value instanceof Relationship) {
            checkRelationshipClassProvided();

            addRelationship(context, (Relationship) value);
        }
    }

    @Override
    public void update(SecurityContext context, AttributedType attributedType) {
        if (attributedType instanceof IdentityType) {
            checkIdentityTypeClassProvided();

            IdentityType identityType = (IdentityType) attributedType;

            Object entity = lookupIdentityObjectById(context, identityType.getId());

            IdentityTypeHandler<IdentityType> handler = IdentityTypeHandlerFactory.getHandler(identityType.getClass());

            handler.populateEntity(context, entity, identityType, this);

            updateIdentityTypeAttributes(context, identityType, entity);

            EntityManager em = getEntityManager(context);

            em.merge(entity);
            em.flush();

<<<<<<< HEAD
            AbstractBaseEvent event = handler.raiseUpdatedEvent(identityType);
            event.getContext().setValue(EVENT_CONTEXT_IDENTITY, identityType);
=======
            IdentityTypeUpdatedEvent event = new IdentityTypeUpdatedEvent(identityType);
            event.getContext().setValue(EVENT_CONTEXT_USER_ENTITY, identityType);
>>>>>>> 6f08c375
            context.getEventBridge().raiseEvent(event);
        } else if (attributedType instanceof Relationship) {
            checkRelationshipClassProvided();

            Relationship relationship = (Relationship) attributedType;

            Object entity = lookupRelationshipObjectById(context, relationship.getId());

            updateRelationshipAttributes(context, relationship, entity);

            EntityManager em = getEntityManager(context);

            em.merge(entity);
            em.flush();
        }

    }

    @Override
    public void remove(SecurityContext context, AttributedType attributedType) {
        if (attributedType instanceof IdentityType) {
            checkIdentityTypeClassProvided();

            removeIdentityType(context, attributedType);
        } else if (attributedType instanceof Relationship) {
            checkRelationshipClassProvided();

            Relationship relationship = (Relationship) attributedType;

            removeRelationship(context, relationship);
        }
    }

    @Override
    public User getUser(SecurityContext context, String loginName) {
        if (loginName == null) {
            return null;
        }

        DefaultIdentityQuery<User> defaultIdentityQuery = new DefaultIdentityQuery<User>(context, User.class, this);

        defaultIdentityQuery.setParameter(User.LOGIN_NAME, loginName);

        List<User> resultList = defaultIdentityQuery.getResultList();

        User user = null;

        if (!resultList.isEmpty()) {
            user = resultList.get(0);
        }

        return user;
    }

    @Override
    public Group getGroup(SecurityContext context, String groupPath) {
        if (groupPath == null) {
            return null;
        }

        if (!groupPath.startsWith("/")) {
            groupPath = "/" + groupPath;
        }

        DefaultIdentityQuery<Group> defaultIdentityQuery = new DefaultIdentityQuery<Group>(context, Group.class, this);

        defaultIdentityQuery.setParameter(Group.PATH, groupPath);

        List<Group> resultList = defaultIdentityQuery.getResultList();

        Group group = null;

        if (!resultList.isEmpty()) {
            group = resultList.get(0);
        }

        return group;
    }

    @Override
    public Group getGroup(SecurityContext context, String name, Group parent) {
        if (name == null || parent == null) {
            return null;
        }

        String path = "/" + name;

        if (parent != null) {
            Object storedParent = lookupIdentityObjectById(context, parent.getId());

            path = getConfig().getModelProperty(PropertyType.GROUP_PATH).getValue(storedParent) + path;
        }

        return getGroup(context, path);
    }

    @Override
    public Role getRole(SecurityContext context, String name) {
        if (name == null) {
            return null;
        }

        DefaultIdentityQuery<Role> defaultIdentityQuery = new DefaultIdentityQuery<Role>(context, Role.class, this);

        defaultIdentityQuery.setParameter(Role.NAME, name);

        List<Role> resultList = defaultIdentityQuery.getResultList();

        Role role = null;

        if (!resultList.isEmpty()) {
            role = resultList.get(0);
        }

        return role;

    }

    @Override
    public Agent getAgent(SecurityContext context, String loginName) {
        if (loginName == null) {
            return null;
        }

        DefaultIdentityQuery<Agent> defaultIdentityQuery = new DefaultIdentityQuery<Agent>(context, Agent.class, this);

        defaultIdentityQuery.setParameter(Agent.LOGIN_NAME, loginName);

        List<Agent> resultList = defaultIdentityQuery.getResultList();

        Agent agent = null;

        if (!resultList.isEmpty()) {
            agent = resultList.get(0);
        } else {
            agent = getUser(context, loginName);
        }

        return agent;
    }

    @Override
    public <T extends Relationship> List<T> fetchQueryResults(SecurityContext context, RelationshipQuery<T> query) {
        return fetchQueryResults(context, query, false);
    }

    @SuppressWarnings("unchecked")
    @Override
    public <T extends IdentityType> List<T> fetchQueryResults(SecurityContext context, IdentityQuery<T> identityQuery) {
        List<T> result = new ArrayList<T>();

        EntityManager em = getEntityManager(context);

        JPACriteriaQueryBuilder criteriaBuilder = new JPACriteriaQueryBuilder(context, this, identityQuery);

        List<Predicate> predicates = criteriaBuilder.getPredicates(context);

        CriteriaQuery<?> criteria = criteriaBuilder.getCriteria();

        List<Order> orders = criteriaBuilder.getOrders();

        criteria.where(predicates.toArray(new Predicate[predicates.size()]));
        criteria.orderBy(orders);

        TypedQuery<?> query = em.createQuery(criteria);

        if (identityQuery.getLimit() > 0) {
            query.setMaxResults(identityQuery.getLimit());

            if (identityQuery.getOffset() > 0) {
                query.setFirstResult(identityQuery.getOffset());
            }
        }

        List<?> queryResult = query.getResultList();

        for (Object identity : queryResult) {
            T identityType = (T) convertToIdentityType(context, identity);

            result.add(identityType);
        }

        return result;
    }

    @Override
    public <T extends IdentityType> int countQueryResults(SecurityContext context, IdentityQuery<T> identityQuery) {
        int limit = identityQuery.getLimit();
        int offset = identityQuery.getOffset();

        identityQuery.setLimit(0);
        identityQuery.setOffset(0);

        int resultCount = identityQuery.getResultList().size();

        identityQuery.setLimit(limit);
        identityQuery.setOffset(offset);

        return resultCount;
    }

    @Override
    public <T extends Relationship> int countQueryResults(SecurityContext context, RelationshipQuery<T> query) {
        throw new UnsupportedOperationException();
    }

    @Override
    public void setAttribute(SecurityContext context, IdentityType identity, Attribute<? extends Serializable> attribute) {
        Serializable value = attribute.getValue();

        if (value != null) {
            Property<Object> attributeNameProperty = getConfig().getModelProperty(PropertyType.ATTRIBUTE_NAME);
            Property<Object> attributeIdentityProperty = getConfig().getModelProperty(PropertyType.ATTRIBUTE_IDENTITY);
            Property<Object> attributeValueProperty = getConfig().getModelProperty(PropertyType.ATTRIBUTE_VALUE);

            List<?> storedAttributes = findIdentityTypeAttributes(context, identity, attribute.getName());

            // store a new attribute
            if (storedAttributes.isEmpty()) {
                Serializable[] values = null;

                if (value.getClass().isArray()) {
                    values = (Serializable[]) value;
                } else {
                    values = new Serializable[] { value };
                }

                Object entity = lookupIdentityObjectById(context, identity.getId());

                for (Serializable attribValue : values) {
                    Object newAttribute = null;

                    try {
                        newAttribute = getConfig().getAttributeClass().newInstance();
                    } catch (Exception e) {
                        throw MESSAGES.instantiationError(getConfig().getAttributeClass().getName(), e);
                    }

                    attributeNameProperty.setValue(newAttribute, attribute.getName());
                    attributeValueProperty.setValue(newAttribute, Base64.encodeObject(attribValue));
                    attributeIdentityProperty.setValue(newAttribute, entity);

                    getEntityManager(context).persist(newAttribute);
                }
            } else {
                removeAttribute(context, identity, attribute.getName());
                setAttribute(context, identity, attribute);
            }
        }
    }

    @Override
    public void removeAttribute(SecurityContext context, IdentityType identity, String name) {
        List<?> storedAttributes = findIdentityTypeAttributes(context, identity, name);

        for (Object storedAttribute : storedAttributes) {
            getEntityManager(context).remove(storedAttribute);
        }
    }

    @Override
    public <T extends Serializable> Attribute<T> getAttribute(SecurityContext context, IdentityType identityType,
            String attributeName) {
        List<?> attributes = findIdentityTypeAttributes(context, identityType, attributeName);

        populateAttributes(identityType, attributes);

        return identityType.getAttribute(attributeName);
    }

    @Override
    public <T extends CredentialStorage> List<T> retrieveCredentials(SecurityContext context, Agent agent, Class<T> storageClass) {
        checkCredentialClassProvided();

        Property<Object> identityTypeProperty = getConfig().getModelProperty(PropertyType.CREDENTIAL_IDENTITY);
        Property<Object> typeProperty = getConfig().getModelProperty(PropertyType.CREDENTIAL_TYPE);

        EntityManager em = getEntityManager(context);

        CriteriaBuilder builder = em.getCriteriaBuilder();
        CriteriaQuery<?> criteria = builder.createQuery(getConfig().getCredentialClass());
        Root<?> root = criteria.from(getConfig().getCredentialClass());
        List<Predicate> predicates = new ArrayList<Predicate>();

        Object agentInstance = lookupIdentityObjectById(context, agent.getId());

        predicates.add(builder.equal(root.get(identityTypeProperty.getName()), agentInstance));
        predicates.add(builder.equal(root.get(typeProperty.getName()), storageClass.getName()));

        criteria.where(predicates.toArray(new Predicate[predicates.size()]));

        List<?> result = em.createQuery(criteria).getResultList();

        List<T> storages = new ArrayList<T>();

        for (Object object : result) {
            storages.add(convertToCredentialStorage(context, object, storageClass));
        }

        return storages;
    }

    @Override
    public <T extends CredentialStorage> T retrieveCurrentCredential(SecurityContext context, Agent agent, Class<T> storageClass) {
        checkCredentialClassProvided();
        return convertToCredentialStorage(context, retrieveLastCredentialEntity(context, agent, storageClass), storageClass);
    }

    @Override
    public void storeCredential(SecurityContext context, Agent agent, CredentialStorage storage) {
        checkCredentialClassProvided();

        Property<Object> expiryProperty = getConfig().getModelProperty(PropertyType.CREDENTIAL_EXPIRY_DATE);

        Object newCredential = null;

        try {
            newCredential = getConfig().getCredentialClass().newInstance();
        } catch (Exception e) {
            throw MESSAGES.instantiationError(getConfig().getCredentialClass().getName(), e);
        }

        Date effectiveDate = storage.getEffectiveDate();

        if (effectiveDate == null) {
            effectiveDate = new Date();
        }

        Object agentInstance = lookupIdentityObjectById(context, agent.getId());

        Property<Object> identityTypeProperty = getConfig().getModelProperty(PropertyType.CREDENTIAL_IDENTITY);
        Property<Object> typeProperty = getConfig().getModelProperty(PropertyType.CREDENTIAL_TYPE);
        Property<Object> effectiveProperty = getConfig().getModelProperty(PropertyType.CREDENTIAL_EFFECTIVE_DATE);

        identityTypeProperty.setValue(newCredential, agentInstance);
        typeProperty.setValue(newCredential, storage.getClass().getName());
        effectiveProperty.setValue(newCredential, effectiveDate);
        expiryProperty.setValue(newCredential, storage.getExpiryDate());

        EntityManager em = getEntityManager(context);

        em.persist(newCredential);

        List<Property<Object>> annotatedTypes = PropertyQueries.createQuery(storage.getClass())
                .addCriteria(new AnnotatedPropertyCriteria(Stored.class)).getResultList();

        Property<Object> attributeName = getConfig().getModelProperty(PropertyType.CREDENTIAL_ATTRIBUTE_NAME);
        Property<Object> attributeValue = getConfig().getModelProperty(PropertyType.CREDENTIAL_ATTRIBUTE_VALUE);
        Property<Object> attributeCredential = getConfig().getModelProperty(PropertyType.CREDENTIAL_ATTRIBUTE_CREDENTIAL);

        for (Property<Object> property : annotatedTypes) {
            Object newCredentialAttribute = null;

            try {
                newCredentialAttribute = this.getConfig().getCredentialAttributeClass().newInstance();
            } catch (Exception e) {
                throw MESSAGES.instantiationError(getConfig().getCredentialAttributeClass().getName(), e);
            }

            attributeName.setValue(newCredentialAttribute, property.getName());
            attributeValue.setValue(newCredentialAttribute, Base64.encodeObject((Serializable) property.getValue(storage)));
            attributeCredential.setValue(newCredentialAttribute, newCredential);

            em.persist(newCredentialAttribute);
        }

        em.flush();
    }

    @Override
    public void updateCredential(SecurityContext context, Agent agent, Object credential, Date effectiveDate, Date expiryDate) {
        CredentialHandler handler = context.getCredentialUpdater(credential.getClass(), this);

        if (handler == null) {
            throw MESSAGES.credentialHandlerNotFoundForCredentialType(credential.getClass());
        }

        handler.update(context, agent, credential, this, effectiveDate, expiryDate);
    }

    @Override
    public void validateCredentials(SecurityContext context, Credentials credentials) {
        CredentialHandler handler = context.getCredentialValidator(credentials.getClass(), this);

        if (handler == null) {
            throw MESSAGES.credentialHandlerNotFoundForCredentialType(credentials.getClass());
        }

        handler.validate(context, credentials, this);
    }

    protected Partition convertPartitionEntityToPartition(Object partitionObject) {
        checkPartitionClassProvided();

        Property<Object> typeProperty = getConfig().getModelProperty(PropertyType.PARTITION_TYPE);

        String type = typeProperty.getValue(partitionObject).toString();

        Partition partition = null;

        if (Realm.class.getName().equals(type)) {
            partition = convertPartitionEntityToRealm(partitionObject);
        } else if (Tier.class.getName().equals(type)) {
            partition = convertPartitionEntityToTier(partitionObject);
        } else {
            throw MESSAGES.partitionUnsupportedType(type);
        }

        return partition;
    }

    protected EntityManager getEntityManager(SecurityContext context) {
        if (!context.isParameterSet(INVOCATION_CTX_ENTITY_MANAGER)) {
            throw MESSAGES.jpaStoreCouldNotGetEntityManagerFromStoreContext();
        }

        return (EntityManager) context.getParameter(INVOCATION_CTX_ENTITY_MANAGER);
    }

    /**
     * <p>
     * Lookup a stored {@link IdentityType} using the id.
     * </p>
     *
     * @param id
     * @return
     */
    protected Object lookupIdentityObjectById(SecurityContext context, String id) {
        if (id == null) {
            return null;
        }

        EntityManager em = getEntityManager(context);

        CriteriaBuilder builder = em.getCriteriaBuilder();
        CriteriaQuery<?> criteria = builder.createQuery(getConfig().getIdentityClass());
        Root<?> root = criteria.from(getConfig().getIdentityClass());
        List<Predicate> predicates = new ArrayList<Predicate>();
        Join<?, ?> join = root.join(getConfig().getModelProperty(PropertyType.IDENTITY_PARTITION).getName());

        predicates.add(builder.equal(root.get(getConfig().getModelProperty(PropertyType.IDENTITY_ID).getName()), id));

        List<String> partitionIds = getAllowedPartitionIds(context, context.getPartition());

        predicates.add(builder.in(join.get(getConfig().getModelProperty(PropertyType.PARTITION_ID).getName())).value(
                partitionIds));

        criteria.where(predicates.toArray(new Predicate[predicates.size()]));

        List<?> results = em.createQuery(criteria).getResultList();

        if (results.isEmpty()) {
            throw MESSAGES.attributedTypeNotFoundWithId(IdentityType.class, id, context.getPartition());
        } else {
            return results.get(0);
        }
    }

    protected Object lookupAndCreatePartitionObject(SecurityContext context, Partition partition) {
        checkPartitionClassProvided();

        EntityManager entityManager = getEntityManager(context);

        Object partitionObject = entityManager.find(getConfig().getPartitionClass(), partition.getId());

        if (partitionObject == null) {
            try {
                partitionObject = getConfig().getPartitionClass().newInstance();

                getConfig().setModelPropertyValue(partitionObject, PropertyType.PARTITION_ID, partition.getId(), true);
                getConfig().setModelPropertyValue(partitionObject, PropertyType.PARTITION_TYPE, partition.getClass().getName(),
                        true);

                entityManager.persist(partitionObject);
                entityManager.flush();
            } catch (Exception e) {
                throw new IdentityManagementException("Error creating Partition [" + partition + "].", e);
            }
        }

        return partitionObject;
    }

    protected List<String> getAllowedPartitionIds(SecurityContext context, Partition currentPartition) {
        List<String> partitionIds = new ArrayList<String>();

        partitionIds.add(context.getPartition().getId());

        if (currentPartition != null) {
            partitionIds.add(currentPartition.getId());
        }

        return partitionIds;
    }

    /**
     * <p>
     * Converts the given object to an instance of its corresponding {@link IdentityType}.
     * </p>
     *
     * @param relationshipObject
     * @return
     */
    @SuppressWarnings("unchecked")
    private <T extends Relationship> T convertToRelationshipType(SecurityContext context, Object relationshipObject) {
        Property<Object> identityProperty = getConfig().getModelProperty(PropertyType.RELATIONSHIP_IDENTITY);
        Property<Object> idProperty = getConfig().getModelProperty(PropertyType.RELATIONSHIP_ID);
        Property<Object> descriptorProperty = getConfig().getModelProperty(PropertyType.RELATIONSHIP_DESCRIPTOR);
        Property<Object> typeProperty = getConfig().getModelProperty(PropertyType.RELATIONSHIP_CLASS);

        final T relationshipType;
        final Class<?> relationshipClass;

        String typeName = typeProperty.getValue(relationshipObject).toString();

        try {
            relationshipClass = Class.forName(typeName);
            relationshipType = (T) relationshipClass.newInstance();
        } catch (Exception e) {
            throw MESSAGES.instantiationError(typeName, e);
        }

        List<Property<Object>> identityTypeIdProperty = PropertyQueries.createQuery(relationshipClass)
                .addCriteria(new NamedPropertyCriteria("id")).getResultList();

        identityTypeIdProperty.get(0).setValue(relationshipType, idProperty.getValue(relationshipObject));

        List<?> identities = findChildRelationships(context, relationshipType);

        for (Object object : identities) {
            String descriptor = descriptorProperty.getValue(object).toString();

            List<Property<Object>> identityTypeProperty = PropertyQueries.createQuery(relationshipClass)
                    .addCriteria(new NamedPropertyCriteria(descriptor)).getResultList();

            IdentityType identityType = null;

            if (identityProperty.getJavaClass().equals(String.class)) {
                identityType = context.getIdentityManager().lookupIdentityById(IdentityType.class,
                        identityProperty.getValue(object).toString());
            } else {
                identityType = convertToIdentityType(context, identityProperty.getValue(object));
            }

            identityTypeProperty.get(0).setValue(relationshipType, identityType);
        }

        populateRelationshipAttributes(context, relationshipType, relationshipObject);

        return relationshipType;
    }

    /**
     * <p>
     * Converts the given object to an instance of its corresponding {@link IdentityType}.
     * </p>
     *
     * @param entity
     * @return
     */
    private <T extends IdentityType> T convertToIdentityType(SecurityContext context, Object entity) {
        String discriminator = getConfig().getModelProperty(PropertyType.IDENTITY_DISCRIMINATOR).getValue(entity).toString();
        IdentityTypeHandler<? extends IdentityType> identityTypeManager = IdentityTypeHandlerFactory.getHandler(getConfig()
                .getIdentityTypeFromDiscriminator(discriminator));

        @SuppressWarnings("unchecked")
        T identityType = (T) identityTypeManager.createIdentityType(context, entity, this);

        populateIdentityTypeAttributes(context, identityType, entity);

        return identityType;
    }

    /**
     * <p>
     * Stores the specified {@link Attribute} for the given {@link IdentityType} entity.
     * </p>
     *
     * @param identity
     * @param userAttribute
     */
    private void storeRelationshipAttribute(SecurityContext context, Object identity,
            Attribute<? extends Serializable> userAttribute) {
        Serializable value = userAttribute.getValue();
        Serializable[] values = null;

        if (value.getClass().isArray()) {
            values = (Serializable[]) value;
        } else {
            values = new Serializable[] { value };
        }

        Property<Object> attributeNameProperty = getConfig().getModelProperty(PropertyType.RELATIONSHIP_ATTRIBUTE_NAME);
        Property<Object> attributeIdentityProperty = getConfig().getModelProperty(
                PropertyType.RELATIONSHIP_ATTRIBUTE_RELATIONSHIP);
        Property<Object> attributeValueProperty = getConfig().getModelProperty(PropertyType.RELATIONSHIP_ATTRIBUTE_VALUE);

        for (Object attribValue : values) {
            Object newInstance = null;

            try {
                newInstance = getConfig().getRelationshipAttributeClass().newInstance();
            } catch (Exception e) {
                throw MESSAGES.instantiationError(getConfig().getRelationshipAttributeClass().getName(), e);
            }

            attributeNameProperty.setValue(newInstance, userAttribute.getName());
            attributeValueProperty.setValue(newInstance, Base64.encodeObject((Serializable) attribValue));
            attributeIdentityProperty.setValue(newInstance, identity);

            getEntityManager(context).persist(newInstance);
        }
    }

    /**
     * <p>
     * Removes the store attributes not present in the {@link Relationship} instance.
     * </p>
     *
     * @param relationship
     * @param identity
     */
    private void removeAttributes(SecurityContext context, Relationship relationship, Object identity) {
        List<?> storedAttributes = findRelationshipAttributes(context, identity);

        for (Object attribute : storedAttributes) {
            String attributeName = getConfig().getModelProperty(PropertyType.RELATIONSHIP_ATTRIBUTE_NAME).getValue(attribute)
                    .toString();

            if (relationship.getAttribute(attributeName) == null) {
                getEntityManager(context).remove(attribute);
            }
        }
    }

    /**
     * <p>
     * Removes the store attributes not present in the {@link IdentityType} instance.
     * </p>
     *
     * @param identityType
     * @param identity
     */
    private void removeAttributes(SecurityContext context, IdentityType identityType, Object identity) {
        List<?> storedAttributes = findAllIdentityTypeAttributes(context, identity);

        for (Object attribute : storedAttributes) {
            String attributeName = getConfig().getModelProperty(PropertyType.ATTRIBUTE_NAME).getValue(attribute).toString();

            if (identityType.getAttribute(attributeName) == null) {
                getEntityManager(context).remove(attribute);
            }
        }
    }

    /**
     * <p>
     * Returns all stored attributes for the given {@link IdentityType} that matchs the {@link Attribute} name.
     * </p>
     *
     * @param identityType
     * @param name
     * @return
     */
    private List<?> findIdentityTypeAttributes(SecurityContext context, IdentityType identityType, String name) {
        if (identityType.getId() == null) {
            throw MESSAGES.nullArgument("IdentityType identifier");
        }

        EntityManager em = getEntityManager(context);

        CriteriaBuilder builder = em.getCriteriaBuilder();
        CriteriaQuery<?> criteria = builder.createQuery(getConfig().getAttributeClass());
        Root<?> root = criteria.from(getConfig().getAttributeClass());
        List<Predicate> predicates = new ArrayList<Predicate>();

        Property<Object> attributeIdentityProperty = getConfig().getModelProperty(PropertyType.ATTRIBUTE_IDENTITY);

        Join<?, ?> join = root.join(attributeIdentityProperty.getName());

        predicates.add(builder.equal(join.get(getConfig().getModelProperty(PropertyType.IDENTITY_ID).getName()),
                identityType.getId()));
        predicates.add(builder.equal(root.get(getConfig().getModelProperty(PropertyType.ATTRIBUTE_NAME).getName()), name));

        criteria.where(predicates.toArray(new Predicate[predicates.size()]));

        return em.createQuery(criteria).getResultList();
    }

    /**
     * <p>
     * Returns all stored attributes for the given {@link Relationship} that matchs the {@link Attribute} name.
     * </p>
     *
     * @param relationship
     * @param idValue
     * @param attribute
     * @return
     */
    private List<?> findRelationshipAttributes(SecurityContext context, Relationship relationship,
            Attribute<? extends Serializable> attribute) {
        Property<Object> attributeIdentityProperty = getConfig().getModelProperty(
                PropertyType.RELATIONSHIP_IDENTITY_RELATIONSHIP);

        EntityManager em = getEntityManager(context);

        CriteriaBuilder builder = em.getCriteriaBuilder();
        CriteriaQuery<?> criteria = builder.createQuery(getConfig().getRelationshipAttributeClass());
        Root<?> root = criteria.from(getConfig().getRelationshipAttributeClass());
        List<Predicate> predicates = new ArrayList<Predicate>();

        Join<?, ?> join = root.join(attributeIdentityProperty.getName());

        predicates.add(builder.equal(join.get(getConfig().getModelProperty(PropertyType.RELATIONSHIP_ID).getName()),
                relationship.getId()));

        predicates
                .add(builder.equal(root.get(getConfig().getModelProperty(PropertyType.RELATIONSHIP_ATTRIBUTE_NAME).getName()),
                        attribute.getName()));

        criteria.where(predicates.toArray(new Predicate[predicates.size()]));

        return em.createQuery(criteria).getResultList();
    }

    /**
     * <p>
     * Returns all stored attributes for the given {@link IdentityType} entity.
     * </p>
     *
     * @param object
     * @return
     */
    private List<?> findAllIdentityTypeAttributes(SecurityContext context, Object object) {
        Class<?> attributeClass = getConfig().getAttributeClass();
        String identityProperty = getConfig().getModelProperty(PropertyType.ATTRIBUTE_IDENTITY).getName();

        EntityManager em = getEntityManager(context);
        CriteriaBuilder builder = em.getCriteriaBuilder();
        CriteriaQuery<?> criteria = builder.createQuery(attributeClass);
        Root<?> root = criteria.from(attributeClass);

        List<Predicate> predicates = new ArrayList<Predicate>();

        predicates.add(builder.equal(root.get(identityProperty), object));

        criteria.where(predicates.toArray(new Predicate[predicates.size()]));

        return em.createQuery(criteria).getResultList();
    }

    /**
     * <p>
     * Returns all stored attributes for the given {@link IdentityType} entity.
     * </p>
     *
     * @param object
     * @return
     */
    private List<?> findRelationshipAttributes(SecurityContext context, Object object) {
        Class<?> attributeClass = getConfig().getRelationshipAttributeClass();
        String identityProperty = getConfig().getModelProperty(PropertyType.RELATIONSHIP_ATTRIBUTE_RELATIONSHIP).getName();

        EntityManager em = getEntityManager(context);
        CriteriaBuilder builder = em.getCriteriaBuilder();
        CriteriaQuery<?> criteria = builder.createQuery(attributeClass);
        Root<?> root = criteria.from(attributeClass);

        List<Predicate> predicates = new ArrayList<Predicate>();

        predicates.add(builder.equal(root.get(identityProperty), object));

        criteria.where(predicates.toArray(new Predicate[predicates.size()]));

        return em.createQuery(criteria).getResultList();
    }

    /**
     * <p>
     * Lookup a stored {@link Relationship} using the id.
     * </p>
     *
     * @param id
     * @return
     */
    private Object lookupRelationshipObjectById(SecurityContext context, String id) {
        if (id == null) {
            return null;
        }

        EntityManager em = getEntityManager(context);

        CriteriaBuilder builder = em.getCriteriaBuilder();
        CriteriaQuery<?> criteria = builder.createQuery(getConfig().getRelationshipClass());
        Root<?> root = criteria.from(getConfig().getRelationshipClass());
        List<Predicate> predicates = new ArrayList<Predicate>();

        predicates.add(builder.equal(root.get(getConfig().getModelProperty(PropertyType.RELATIONSHIP_ID).getName()), id));

        criteria.where(predicates.toArray(new Predicate[predicates.size()]));

        List<?> results = em.createQuery(criteria).getResultList();

        if (results.isEmpty()) {
            throw MESSAGES.attributedTypeNotFoundWithId(Relationship.class, id, context.getPartition());
        } else {
            return results.get(0);
        }
    }

    /**
     * <p>
     * Removes all relationships associated with the given {@link IdentityType}.
     * </p>
     *
     * @param entity
     */
    private void removeIdentityTypeRelationships(SecurityContext context, Object entity) {
        // First we build a list of all the relationships that the specified identity
        // is participating in
        if (getConfig().getRelationshipClass() != null) {
            List<?> relationshipsToRemove = findIdentityTypeRelationships(context,
                    getConfig().getModelPropertyValue(String.class, entity, PropertyType.IDENTITY_ID));

            // Now that we have the list, we can iterate through and remove the records
            for (Object relationship : relationshipsToRemove) {
                remove(context, convertToRelationshipType(context, relationship));
            }
        }
    }

    /**
     * <p>
     * Returns all relationships associated with the given {@link IdentityType} using its identifier.
     * </p>
     *
     * @param identityTypeEntity
     * @return
     */
    private List<?> findIdentityTypeRelationships(SecurityContext context, String identityTypeId) {
        EntityManager em = getEntityManager(context);

        CriteriaBuilder builder = em.getCriteriaBuilder();
        CriteriaQuery<?> criteria = builder.createQuery(getConfig().getRelationshipIdentityClass());
        Root<?> root = criteria.from(getConfig().getRelationshipIdentityClass());

        Property<Object> identityTypeProperty = getConfig().getModelProperty(PropertyType.RELATIONSHIP_IDENTITY);

        if (identityTypeProperty.getJavaClass().equals(String.class)) {
            criteria.where(builder.equal(root.get(identityTypeProperty.getName()), identityTypeId));
        } else {
            criteria.where(builder.equal(root.get(identityTypeProperty.getName()),
                    lookupIdentityObjectById(context, identityTypeId)));
        }

        List<Object> relationships = new ArrayList<Object>();

        List<?> result = em.createQuery(criteria).getResultList();

        for (Object object : result) {
            relationships.add(getConfig().getModelProperty(PropertyType.RELATIONSHIP_IDENTITY_RELATIONSHIP).getValue(object));
        }

        return relationships;

    }

    /**
     * <p>
     * Removes all attributes for given {@link IdentityType}.
     * </p>
     *
     * @param object
     */
    private void removeIdentityTypeAttributes(SecurityContext context, Object object) {
        EntityManager em = getEntityManager(context);

        if (getConfig().getAttributeClass() != null) {
            List<?> results = findAllIdentityTypeAttributes(context, object);
            for (Object result : results) {
                em.remove(result);
            }
        }
    }

    /**
     * <p>
     * Updates the attributes for the given {@link IdentityType}.
     * </p>
     *
     * @param identityType
     * @param entity
     */
    private void updateIdentityTypeAttributes(SecurityContext context, IdentityType identityType, Object entity) {
        if (getConfig().supportsFeature(FeatureGroup.attribute, null)) {
            Collection<Attribute<? extends Serializable>> attributes = identityType.getAttributes();

            if (attributes != null) {
                for (Attribute<? extends Serializable> attribute : attributes) {
                    setAttribute(context, identityType, attribute);
                }
            }

            removeAttributes(context, identityType, entity);
        }
    }

    /**
     * <p>
     * Updates the attributes for the given {@link IdentityType}.
     * </p>
     *
     * @param relationship
     * @param identity
     */
    private void updateRelationshipAttributes(SecurityContext context, Relationship relationship, Object identity) {
        List<Property<Serializable>> attributeProperties = PropertyQueries.<Serializable> createQuery(relationship.getClass())
                .addCriteria(new AnnotatedPropertyCriteria(AttributeProperty.class)).getResultList();

        for (Property<Serializable> attributeProperty : attributeProperties) {
            relationship.setAttribute(new Attribute<Serializable>(attributeProperty.getName(), attributeProperty
                    .getValue(relationship)));
        }

        Collection<Attribute<? extends Serializable>> attributes = relationship.getAttributes();

        if (attributes != null && !attributes.isEmpty()) {
            EntityManager em = getEntityManager(context);

            for (Attribute<? extends Serializable> attribute : attributes) {
                // remove the attributes to persist them again. Only the current attribute, not all.
                List<?> results = findRelationshipAttributes(context, relationship, attribute);

                for (Object object : results) {
                    em.remove(object);
                }

                storeRelationshipAttribute(context, identity, attribute);
            }

            removeAttributes(context, relationship, identity);
        }
    }

    /**
     * <p>
     * Populates the given {@link IdentityType} instance with the attributes associated with the given entity.
     * </p>
     *
     * @param identityType
     * @param entity
     */
    private void populateIdentityTypeAttributes(SecurityContext context, IdentityType identityType, Object entity) {
        for (MappedAttribute attrib : getConfig().getAttributeProperties().values()) {
            Member member = attrib.getAttributeProperty().getMember();
            String mappedName = null;
            Object value = null;

            if (member instanceof Field) {
                Field field = (Field) member;
                IDMAttribute annotation = field.getAnnotation(IDMAttribute.class);

                field.setAccessible(true);

                mappedName = annotation.name();

                try {
                    value = field.get(entity);
                } catch (IllegalAccessException e) {
                    throw new IdentityManagementException("Could not get value from field [" + field + "].", e);
                }
            }

            identityType.setAttribute(new Attribute<Serializable>(mappedName, (Serializable) value));
        }

        if (getConfig().getAttributeClass() != null) {
            List<?> attributes = findAllIdentityTypeAttributes(context, entity);

            populateAttributes(identityType, attributes);
        }
    }

    private void populateAttributes(IdentityType identityType, List<?> attributes) {
        for (Object object : attributes) {
            Property<Object> attributeNameProperty = getConfig().getModelProperty(PropertyType.ATTRIBUTE_NAME);
            Property<Object> attributeValueProperty = getConfig().getModelProperty(PropertyType.ATTRIBUTE_VALUE);

            String attributeName = attributeNameProperty.getValue(object).toString();

            Attribute<Serializable> attribute = identityType.getAttribute(attributeName);

            Serializable attribValue = (Serializable) Base64.decodeToObject(attributeValueProperty.getValue(object).toString());

            if (attribute == null) {
                attribute = new Attribute<Serializable>(attributeName, attribValue);
            } else {
                // if it is a multi-valued attribute
                if (attribute != null) {
                    Serializable[] values = null;

                    if (attribute.getValue().getClass().isArray()) {
                        values = (Serializable[]) attribute.getValue();
                    } else {
                        values = (Serializable[]) Array.newInstance(attribute.getValue().getClass(), 1);
                        values[0] = attribute.getValue();
                    }

                    Serializable[] newValues = Arrays.copyOf(values, values.length + 1);

                    newValues[newValues.length - 1] = attribValue;

                    attribute.setValue(newValues);

                }
            }

            identityType.setAttribute(attribute);
        }
    }

    /**
     * <p>
     * Populates the given {@link Relationship} instance with the attributes associated with the given entity.
     * </p>
     *
     * @param relationshipType
     * @param relationship
     */
    private void populateRelationshipAttributes(SecurityContext context, Relationship relationshipType, Object relationship) {
        if (getConfig().getRelationshipAttributeClass() != null) {
            List<?> results = findRelationshipAttributes(context, relationship);

            if (!results.isEmpty()) {
                for (Object object : results) {
                    Property<Object> attributeNameProperty = getConfig().getModelProperty(
                            PropertyType.RELATIONSHIP_ATTRIBUTE_NAME);
                    Property<Object> attributeValueProperty = getConfig().getModelProperty(
                            PropertyType.RELATIONSHIP_ATTRIBUTE_VALUE);

                    String attribName = (String) attributeNameProperty.getValue(object);
                    Serializable attribValue = (Serializable) Base64.decodeToObject(attributeValueProperty.getValue(object)
                            .toString());

                    List<Property<Serializable>> attributeProperties = PropertyQueries
                            .<Serializable> createQuery(relationshipType.getClass())
                            .addCriteria(new AnnotatedPropertyCriteria(AttributeProperty.class)).getResultList();

                    Property<Serializable> relationshipAttributeProperty = null;

                    for (Property<Serializable> attributeProperty : attributeProperties) {
                        String propertyName = attributeProperty.getName();

                        if (propertyName.equals(attribName)) {
                            relationshipAttributeProperty = attributeProperty;
                            break;
                        }
                    }

                    if (relationshipAttributeProperty != null) {
                        relationshipAttributeProperty.setValue(relationshipType, attribValue);
                    } else {
                        Attribute<Serializable> identityTypeAttribute = relationshipType.getAttribute(attribName);

                        if (identityTypeAttribute == null) {
                            identityTypeAttribute = new Attribute<Serializable>(attribName, attribValue);
                            relationshipType.setAttribute(identityTypeAttribute);
                        } else {
                            // if it is a multi-valued attribute
                            if (identityTypeAttribute.getValue() != null) {
                                Serializable[] values = null;

                                if (identityTypeAttribute.getValue().getClass().isArray()) {
                                    values = (Serializable[]) identityTypeAttribute.getValue();
                                } else {
                                    values = (Serializable[]) Array.newInstance(attribValue.getClass(), 1);
                                    values[0] = identityTypeAttribute.getValue();
                                }

                                Serializable[] newValues = Arrays.copyOf(values, values.length + 1);

                                newValues[newValues.length - 1] = attribValue;

                                identityTypeAttribute.setValue(newValues);

                                relationshipType.setAttribute(identityTypeAttribute);
                            }
                        }
                    }
                }
            }
        }
    }

    private void addRelationship(SecurityContext context, Relationship relationship) {
        relationship.setId(context.getIdGenerator().generate());

        Object entity = null;

        try {
            entity = getConfig().getRelationshipClass().newInstance();
        } catch (Exception e) {
            throw MESSAGES.instantiationError(getConfig().getRelationshipClass().getName(), e);
        }

        getConfig().getModelProperty(PropertyType.RELATIONSHIP_ID).setValue(entity, relationship.getId());
        getConfig().getModelProperty(PropertyType.RELATIONSHIP_CLASS).setValue(entity, relationship.getClass().getName());

        List<Property<IdentityType>> props = PropertyQueries.<IdentityType> createQuery(relationship.getClass())
                .addCriteria(new AnnotatedPropertyCriteria(IdentityProperty.class)).getResultList();

        EntityManager em = getEntityManager(context);

        em.persist(entity);

        for (Property<IdentityType> prop : props) {
            Object relationshipIdentity = null;

            try {
                relationshipIdentity = getConfig().getRelationshipIdentityClass().newInstance();
            } catch (Exception e) {
                throw MESSAGES.instantiationError(getConfig().getRelationshipIdentityClass().getName(), e);
            }

            IdentityType identityType = prop.getValue(relationship);

            if (identityType != null) {
                Object identityObject = null;

                try {
                    identityObject = lookupIdentityObjectById(context, identityType.getId());
                } catch (IdentityManagementException ignore) {
                    // if the identity object does not exists, use only its id.
                }

                Property<Object> identityTypeProperty = getConfig().getModelProperty(PropertyType.RELATIONSHIP_IDENTITY);

                if (identityTypeProperty.getJavaClass().equals(String.class)) {
                    getConfig().getModelProperty(PropertyType.RELATIONSHIP_IDENTITY).setValue(relationshipIdentity,
                            identityType.getId());
                } else {
                    getConfig().getModelProperty(PropertyType.RELATIONSHIP_IDENTITY).setValue(relationshipIdentity,
                            identityObject);
                }

                getConfig().getModelProperty(PropertyType.RELATIONSHIP_DESCRIPTOR).setValue(relationshipIdentity,
                        prop.getName());
                getConfig().getModelProperty(PropertyType.RELATIONSHIP_IDENTITY_RELATIONSHIP).setValue(relationshipIdentity,
                        entity);
            }

            em.persist(relationshipIdentity);
        }

        updateRelationshipAttributes(context, relationship, entity);

        em.flush();
    }

    private void removeIdentityType(SecurityContext context, AttributedType value) {
        IdentityType identityType = (IdentityType) value;

        Object entity = lookupIdentityObjectById(context, identityType.getId());

        EntityManager em = getEntityManager(context);

        IdentityTypeHandler<IdentityType> handler = IdentityTypeHandlerFactory.getHandler(identityType.getClass());

        handler.remove(context, entity, identityType, this);

        // Remove credentials
        removeCredentials(context, entity);
        // Remove attributes
        removeIdentityTypeAttributes(context, entity);
        // Remove relationships
        removeIdentityTypeRelationships(context, entity);

        // Remove the identity object itself
        em.remove(entity);
        em.flush();

<<<<<<< HEAD
        AbstractBaseEvent event = handler.raiseDeletedEvent(identityType);
        event.getContext().setValue(EVENT_CONTEXT_IDENTITY, entity);
=======
        IdentityTypeDeletedEvent event = new IdentityTypeDeletedEvent(identityType);
        event.getContext().setValue(EVENT_CONTEXT_USER_ENTITY, entity);
>>>>>>> 6f08c375
        context.getEventBridge().raiseEvent(event);
    }

    private void removeRelationship(SecurityContext context, Relationship relationship) {
        if (relationship.getId() == null) {
            DefaultRelationshipQuery<?> query = null;

            if (GroupRole.class.isInstance(relationship)) {
                GroupRole groupRole = (GroupRole) relationship;

                query = new DefaultRelationshipQuery<GroupRole>(context, GroupRole.class, this);

                query.setParameter(GroupRole.ASSIGNEE, groupRole.getAssignee());
                query.setParameter(GroupRole.GROUP, groupRole.getGroup());
                query.setParameter(GroupRole.ROLE, groupRole.getRole());
            } else if (Grant.class.isInstance(relationship)) {
                Grant grant = (Grant) relationship;

                query = new DefaultRelationshipQuery<Grant>(context, Grant.class, this);

                query.setParameter(Grant.ASSIGNEE, grant.getAssignee());
                query.setParameter(Grant.ROLE, grant.getRole());
            } else if (GroupMembership.class.isInstance(relationship)) {
                GroupMembership groupMembership = (GroupMembership) relationship;

                query = new DefaultRelationshipQuery<GroupMembership>(context, GroupMembership.class, this);

                query.setParameter(GroupMembership.MEMBER, groupMembership.getMember());
                query.setParameter(GroupMembership.GROUP, groupMembership.getGroup());
            }

            @SuppressWarnings("unchecked")
            List<Relationship> result = (List<Relationship>) fetchQueryResults(context, query, true);

            if (result.size() == 1) {
                relationship = result.get(0);
            } else if (result.size() > 1) {
                throw MESSAGES.relationshipAmbiguosFound(relationship);
            }
        }

        Object entity = lookupRelationshipObjectById(context, relationship.getId());

        List<?> childRelationships = findChildRelationships(context, relationship);

        EntityManager em = getEntityManager(context);

        for (Object object : childRelationships) {
            em.remove(object);
        }

        Object[] attributes = relationship.getAttributes().toArray();

        for (Object object : attributes) {
            Attribute<?> attribute = (Attribute<?>) object;
            relationship.removeAttribute(attribute.getName());
        }

        removeAttributes(context, relationship, entity);

        em.remove(entity);
        em.flush();
    }

    /**
     * <p>
     * Finds all child relationships for the given {@link Relationship}.
     * </p>
     *
     * @param relationship
     * @return
     */
    private List<?> findChildRelationships(SecurityContext context, Relationship relationship) {
        EntityManager em = getEntityManager(context);

        CriteriaBuilder builder = em.getCriteriaBuilder();
        CriteriaQuery<?> criteria = builder.createQuery(getConfig().getRelationshipIdentityClass());
        Root<?> root = criteria.from(getConfig().getRelationshipIdentityClass());
        List<Predicate> predicates = new ArrayList<Predicate>();
        Join<?, ?> join = root.join(getConfig().getModelProperty(PropertyType.RELATIONSHIP_IDENTITY_RELATIONSHIP).getName());

        predicates.add(builder.equal(join.get(getConfig().getModelProperty(PropertyType.RELATIONSHIP_ID).getName()),
                relationship.getId()));

        criteria.where(predicates.toArray(new Predicate[predicates.size()]));

        return em.createQuery(criteria).getResultList();
    }

    @SuppressWarnings({ "unchecked", "rawtypes" })
    private <T extends Relationship> List<T> fetchQueryResults(SecurityContext context, RelationshipQuery<T> query,
            boolean matchExactGroup) {
        List<T> result = new ArrayList<T>();

        EntityManager em = getEntityManager(context);

        List<?> queryResult = new ArrayList<Object>();

        Object[] identityParameterValues = query.getParameter(Relationship.IDENTITY);

        if (identityParameterValues != null) {
            for (Object parameterValue : identityParameterValues) {
                String identityId = null;

                if (String.class.isInstance(parameterValue)) {
                    identityId = (String) parameterValue;
                } else if (IdentityType.class.isInstance(parameterValue)) {
                    IdentityType identityType = (IdentityType) parameterValue;
                    identityId = identityType.getId();
                } else {
                    throw MESSAGES.queryUnsupportedParameterValue("Relationship.IDENTITY", parameterValue);
                }

                queryResult = findIdentityTypeRelationships(context, identityId);
            }
        } else {
            CriteriaBuilder builder = em.getCriteriaBuilder();
            CriteriaQuery<?> criteria = builder.createQuery(getConfig().getRelationshipClass());
            Root<?> root = criteria.from(getConfig().getRelationshipClass());

            List<Predicate> predicates = new ArrayList<Predicate>();

            predicates.add(builder.equal(root.get(getConfig().getModelProperty(PropertyType.RELATIONSHIP_CLASS).getName()),
                    query.getRelationshipType().getName()));

            Property<Object> identityProperty = getConfig().getModelProperty(PropertyType.RELATIONSHIP_IDENTITY);
            Property<Object> descriptorProperty = getConfig().getModelProperty(PropertyType.RELATIONSHIP_DESCRIPTOR);
            Property<Object> relationshipProperty = getConfig().getModelProperty(
                    PropertyType.RELATIONSHIP_IDENTITY_RELATIONSHIP);

            Set<Entry<QueryParameter, Object[]>> parameters = query.getParameters().entrySet();

            for (Entry<QueryParameter, Object[]> entry : parameters) {
                QueryParameter queryParameter = entry.getKey();
                Object[] values = entry.getValue();

                if (entry.getKey() instanceof RelationshipQueryParameter) {
                    RelationshipQueryParameter identityTypeParameter = (RelationshipQueryParameter) entry.getKey();

                    for (Object object : values) {
                        IdentityType identityType = (IdentityType) object;

                        identityType = context.getIdentityManager().lookupIdentityById(identityType.getClass(),
                                identityType.getId());

                        if (identityType != null) {
                            List<String> objects = new ArrayList<String>();

                            objects.add(identityType.getId());

                            if (Group.class.isInstance(identityType) && !matchExactGroup) {
                                List<Group> groupParents = getParentGroups(context, (Group) identityType);

                                for (Group group : groupParents) {
                                    objects.add(group.getId());
                                }
                            }

                            Subquery<?> subquery = criteria.subquery(getConfig().getRelationshipIdentityClass());
                            Root fromProject = subquery.from(getConfig().getRelationshipIdentityClass());
                            subquery.select(fromProject.get(relationshipProperty.getName()));

                            Predicate conjunction = builder.conjunction();

                            conjunction.getExpressions().add(
                                    builder.equal(fromProject.get(descriptorProperty.getName()),
                                            identityTypeParameter.getName()));

                            if (identityProperty.getJavaClass().equals(String.class)) {
                                conjunction.getExpressions().add(
                                        builder.in(fromProject.get(identityProperty.getName())).value(objects));
                            } else {
                                List<Object> identityObjects = new ArrayList<Object>();

                                for (String id : objects) {
                                    identityObjects.add(lookupIdentityObjectById(context, id));
                                }

                                conjunction.getExpressions().add(
                                        builder.in(fromProject.get(identityProperty.getName())).value(identityObjects));
                            }

                            subquery.where(conjunction);

                            predicates.add(builder.in(root).value(subquery));
                        } else {
                            return result;
                        }
                    }
                }

                if (queryParameter instanceof AttributeParameter) {
                    AttributeParameter customParameter = (AttributeParameter) queryParameter;

                    Subquery<?> subquery = criteria.subquery(getConfig().getRelationshipAttributeClass());
                    Root fromProject = subquery.from(getConfig().getRelationshipAttributeClass());

                    subquery.select(fromProject.get(getConfig().getModelProperty(
                            PropertyType.RELATIONSHIP_ATTRIBUTE_RELATIONSHIP).getName()));

                    Predicate conjunction = builder.conjunction();

                    Serializable[] valuesToSearch = new Serializable[values.length];

                    for (int i = 0; i < values.length; i++) {
                        valuesToSearch[i] = Base64.encodeObject((Serializable) values[i]);
                    }

                    conjunction.getExpressions().add(
                            builder.equal(fromProject.get(getConfig()
                                    .getModelProperty(PropertyType.RELATIONSHIP_ATTRIBUTE_NAME).getName()), customParameter
                                    .getName()));
                    conjunction.getExpressions().add(
                            (fromProject.get(getConfig().getModelProperty(PropertyType.RELATIONSHIP_ATTRIBUTE_VALUE).getName())
                                    .in((Object[]) valuesToSearch)));

                    subquery.where(conjunction);

                    subquery.groupBy(subquery.getSelection()).having(
                            builder.equal(builder.count(subquery.getSelection()), valuesToSearch.length));

                    predicates.add(builder.in(root).value(subquery));
                }
            }

            criteria.where(predicates.toArray(new Predicate[predicates.size()]));

            queryResult = em.createQuery(criteria).getResultList();
        }

        for (Object relationshipObject : queryResult) {
            result.add((T) convertToRelationshipType(context, relationshipObject));
        }

        return result;
    }

    private List<Group> getParentGroups(SecurityContext context, Group identityType) {
        IdentityQuery<Group> query = context.getIdentityManager().createIdentityQuery(Group.class);

        query.setParameter(Group.HAS_MEMBER, identityType);

        return query.getResultList();
    }

    private Realm convertPartitionEntityToRealm(Object partitionObject) {
        Realm realm = null;

        if (partitionObject != null) {
            Property<Object> typeProperty = getConfig().getModelProperty(PropertyType.PARTITION_TYPE);

            if (Realm.class.getName().equals(typeProperty.getValue(partitionObject).toString())) {
                Property<Object> idProperty = getConfig().getModelProperty(PropertyType.PARTITION_ID);

                realm = new Realm(idProperty.getValue(partitionObject).toString());
            }
        }

        return realm;
    }

    private Tier convertPartitionEntityToTier(Object partitionObject) {
        Tier tier = null;

        if (partitionObject != null) {
            Property<Object> typeProperty = getConfig().getModelProperty(PropertyType.PARTITION_TYPE);

            if (Tier.class.getName().equals(typeProperty.getValue(partitionObject).toString())) {
                Property<Object> idProperty = getConfig().getModelProperty(PropertyType.PARTITION_ID);
                tier = new Tier(idProperty.getValue(partitionObject).toString());
            }
        }

        return tier;
    }

    private <T extends CredentialStorage> T convertToCredentialStorage(SecurityContext context, Object instance,
            Class<T> storageClass) {
        T storage = null;

        if (instance != null) {
            try {
                storage = storageClass.newInstance();
            } catch (Exception e) {
                throw MESSAGES.instantiationError(storageClass.getName(), e);
            }

            Property<Object> effectiveProperty = getConfig().getModelProperty(PropertyType.CREDENTIAL_EFFECTIVE_DATE);
            Property<Object> expiryProperty = getConfig().getModelProperty(PropertyType.CREDENTIAL_EXPIRY_DATE);

            List<Property<Object>> effectiveDateProperty = PropertyQueries.createQuery(storageClass)
                    .addCriteria(new NamedPropertyCriteria("effectiveDate")).getResultList();

            effectiveDateProperty.get(0).setValue(storage, effectiveProperty.getValue(instance));

            List<Property<Object>> expiryDateProperty = PropertyQueries.createQuery(storageClass)
                    .addCriteria(new NamedPropertyCriteria("expiryDate")).getResultList();

            expiryDateProperty.get(0).setValue(storage, expiryProperty.getValue(instance));

            EntityManager em = getEntityManager(context);

            CriteriaBuilder builder = em.getCriteriaBuilder();
            CriteriaQuery<?> attributeCriteria = builder.createQuery(getConfig().getCredentialAttributeClass());
            Root<?> attributeRoot = attributeCriteria.from(getConfig().getCredentialAttributeClass());
            List<Predicate> attributePredicates = new ArrayList<Predicate>();

            Property<Object> attributeCredential = getConfig().getModelProperty(PropertyType.CREDENTIAL_ATTRIBUTE_CREDENTIAL);

            attributePredicates.add(builder.equal(attributeRoot.get(attributeCredential.getName()), instance));

            attributeCriteria.where(attributePredicates.toArray(new Predicate[attributePredicates.size()]));

            List<?> attributes = em.createQuery(attributeCriteria).getResultList();

            Property<Object> attributeName = getConfig().getModelProperty(PropertyType.CREDENTIAL_ATTRIBUTE_NAME);
            Property<Object> attributeValue = getConfig().getModelProperty(PropertyType.CREDENTIAL_ATTRIBUTE_VALUE);

            for (Object attribute : attributes) {
                String name = attributeName.getValue(attribute).toString();
                String value = attributeValue.getValue(attribute).toString();

                List<Property<Object>> annotatedTypes = PropertyQueries.createQuery(storageClass)
                        .addCriteria(new NamedPropertyCriteria(name)).getResultList();

                if (annotatedTypes.isEmpty()) {
                    throw new IdentityManagementException("Could not find property [" + attributeName.getName()
                            + "] on CredentialStorage [" + storageClass.getName() + "].");
                } else if (annotatedTypes.size() > 1) {
                    throw new IdentityManagementException("Ambiguos property [" + attributeName.getName()
                            + "] on CredentialStorage [" + storageClass.getName() + "].");
                }

                Property<Object> property = annotatedTypes.get(0);

                property.setValue(storage, Base64.decodeToObject(value));
            }
        }

        return storage;
    }

    /**
     * <p>
     * Returns the last stored credential for the given {@link Agent} considering the given storageClass. The last credential is
     * the one which the effectiveDate is more close to the current date.
     * </p>
     *
     * @param agent
     * @param storageClass
     * @return
     */
    private <T> Object retrieveLastCredentialEntity(SecurityContext context, Agent agent, Class<T> storageClass) {
        Property<Object> identityTypeProperty = getConfig().getModelProperty(PropertyType.CREDENTIAL_IDENTITY);
        Property<Object> typeProperty = getConfig().getModelProperty(PropertyType.CREDENTIAL_TYPE);
        Property<Object> effectiveProperty = getConfig().getModelProperty(PropertyType.CREDENTIAL_EFFECTIVE_DATE);

        EntityManager em = getEntityManager(context);

        CriteriaBuilder builder = em.getCriteriaBuilder();
        CriteriaQuery<?> criteria = builder.createQuery(getConfig().getCredentialClass());
        Root<?> root = criteria.from(getConfig().getCredentialClass());
        List<Predicate> predicates = new ArrayList<Predicate>();

        Object agentInstance = lookupIdentityObjectById(context, agent.getId());

        predicates.add(builder.equal(root.get(identityTypeProperty.getName()), agentInstance));
        predicates.add(builder.equal(root.get(typeProperty.getName()), storageClass.getName()));

        Predicate conjunction = builder.conjunction();

        conjunction.getExpressions().add(builder.lessThanOrEqualTo(root.<Date> get(effectiveProperty.getName()), new Date()));

        predicates.add(conjunction);

        criteria.where(predicates.toArray(new Predicate[predicates.size()]));

        criteria.orderBy(builder.desc(root.get(effectiveProperty.getName())));

        Object lastCredential = null;

        List<?> result = em.createQuery(criteria).getResultList();

        if (!result.isEmpty()) {
            lastCredential = result.get(0);
        }

        return lastCredential;
    }

    private void checkCredentialClassProvided() {
        if (getConfig().getCredentialClass() == null) {
            throw new IdentityManagementException("No class Entity class provided to store credentials.");
        }
    }

    private void checkIdentityTypeClassProvided() {
        if (getConfig().getIdentityClass() == null) {
            throw new IdentityManagementException("No class Entity class provided to store identity types.");
        }
    }

    private void checkPartitionClassProvided() {
        if (getConfig().getPartitionClass() == null) {
            throw new IdentityManagementException("No class Entity class provided to store partitions.");
        }
    }

    private void checkRelationshipClassProvided() {
        if (getConfig().getRelationshipClass() == null) {
            throw new IdentityManagementException("No class Entity class provided to store relationships.");
        }

        if (getConfig().getRelationshipIdentityClass() == null) {
            throw new IdentityManagementException("No class Entity class provided to store relationships identity types.");
        }

        if (getConfig().getRelationshipAttributeClass() == null) {
            throw new IdentityManagementException("No class Entity class provided to store relationships attributes.");
        }
    }

    private void removeCredentials(SecurityContext context, Object object) {
        if (getConfig().getCredentialClass() != null) {
            EntityManager em = getEntityManager(context);
            CriteriaBuilder builder = em.getCriteriaBuilder();
            CriteriaQuery<?> criteria = builder.createQuery(getConfig().getCredentialClass());
            Root<?> root = criteria.from(getConfig().getCredentialClass());
            List<Predicate> predicates = new ArrayList<Predicate>();
            predicates.add(builder.equal(root.get(getConfig().getModelProperty(PropertyType.CREDENTIAL_IDENTITY).getName()),
                    object));
            criteria.where(predicates.toArray(new Predicate[predicates.size()]));

            List<?> results = em.createQuery(criteria).getResultList();

            for (Object credential : results) {
                CriteriaQuery<?> attributeCriteria = builder.createQuery(getConfig().getCredentialAttributeClass());
                Root<?> attributeRoot = attributeCriteria.from(getConfig().getCredentialAttributeClass());
                List<Predicate> attributePredicates = new ArrayList<Predicate>();

                Property<Object> attributeCredential = getConfig().getModelProperty(
                        PropertyType.CREDENTIAL_ATTRIBUTE_CREDENTIAL);

                attributePredicates.add(builder.equal(attributeRoot.get(attributeCredential.getName()), credential));

                attributeCriteria.where(attributePredicates.toArray(new Predicate[attributePredicates.size()]));

                List<?> attributes = em.createQuery(attributeCriteria).getResultList();

                for (Object attribute : attributes) {
                    em.remove(attribute);
                }

                em.remove(credential);
            }
        }
    }

}<|MERGE_RESOLUTION|>--- conflicted
+++ resolved
@@ -57,14 +57,9 @@
 import org.picketlink.idm.credential.spi.CredentialStorage;
 import org.picketlink.idm.credential.spi.annotations.CredentialHandlers;
 import org.picketlink.idm.credential.spi.annotations.Stored;
-<<<<<<< HEAD
-import org.picketlink.idm.event.AbstractBaseEvent;
-import org.picketlink.idm.event.IdentityCreatedEvent;
-=======
 import org.picketlink.idm.event.IdentityTypeCreatedEvent;
 import org.picketlink.idm.event.IdentityTypeDeletedEvent;
 import org.picketlink.idm.event.IdentityTypeUpdatedEvent;
->>>>>>> 6f08c375
 import org.picketlink.idm.jpa.annotations.IDMAttribute;
 import org.picketlink.idm.model.Agent;
 import org.picketlink.idm.model.Attribute;
@@ -157,22 +152,15 @@
 
                 updateIdentityTypeAttributes(context, identityType, entity);
 
-<<<<<<< HEAD
-                IdentityCreatedEvent event = new IdentityCreatedEvent(identityType);
+                identityType.setPartition(convertPartitionEntityToPartition(getConfig().getModelProperty(PropertyType.IDENTITY_PARTITION).getValue(entity)));
+
+                IdentityTypeCreatedEvent event = new IdentityTypeCreatedEvent(identityType);
+
                 event.getContext().setValue(EVENT_CONTEXT_IDENTITY, entity);
                 context.getEventBridge().raiseEvent(event);
             } catch (Exception e) {
                 throw MESSAGES.instantiationError(config.getIdentityClass().getName(), e);
             }
-=======
-            updateIdentityTypeAttributes(context, identityType, entity);
-
-            identityType.setPartition(convertPartitionEntityToPartition(getConfig().getModelProperty(PropertyType.IDENTITY_PARTITION).getValue(entity)));
-
-            IdentityTypeCreatedEvent event = new IdentityTypeCreatedEvent(identityType);
-            event.getContext().setValue(EVENT_CONTEXT_USER_ENTITY, entity);
-            context.getEventBridge().raiseEvent(event);
->>>>>>> 6f08c375
         } else if (value instanceof Relationship) {
             checkRelationshipClassProvided();
 
@@ -200,13 +188,8 @@
             em.merge(entity);
             em.flush();
 
-<<<<<<< HEAD
-            AbstractBaseEvent event = handler.raiseUpdatedEvent(identityType);
+            IdentityTypeUpdatedEvent event = new IdentityTypeUpdatedEvent(identityType);
             event.getContext().setValue(EVENT_CONTEXT_IDENTITY, identityType);
-=======
-            IdentityTypeUpdatedEvent event = new IdentityTypeUpdatedEvent(identityType);
-            event.getContext().setValue(EVENT_CONTEXT_USER_ENTITY, identityType);
->>>>>>> 6f08c375
             context.getEventBridge().raiseEvent(event);
         } else if (attributedType instanceof Relationship) {
             checkRelationshipClassProvided();
@@ -1388,13 +1371,8 @@
         em.remove(entity);
         em.flush();
 
-<<<<<<< HEAD
-        AbstractBaseEvent event = handler.raiseDeletedEvent(identityType);
+        IdentityTypeDeletedEvent event = new IdentityTypeDeletedEvent(identityType);
         event.getContext().setValue(EVENT_CONTEXT_IDENTITY, entity);
-=======
-        IdentityTypeDeletedEvent event = new IdentityTypeDeletedEvent(identityType);
-        event.getContext().setValue(EVENT_CONTEXT_USER_ENTITY, entity);
->>>>>>> 6f08c375
         context.getEventBridge().raiseEvent(event);
     }
 
