--- conflicted
+++ resolved
@@ -18,37 +18,24 @@
 package org.picketlink.idm.internal;
 
 import java.util.Date;
-import java.util.HashMap;
 import java.util.List;
-import java.util.Map;
-import org.picketlink.common.util.StringUtil;
 import org.picketlink.idm.IdGenerator;
 import org.picketlink.idm.IdentityManagementException;
 import org.picketlink.idm.IdentityManager;
-import org.picketlink.idm.config.IdentityStoreConfiguration.IdentityOperation;
 import org.picketlink.idm.credential.Credentials;
 import org.picketlink.idm.credential.spi.CredentialStorage;
 import org.picketlink.idm.event.EventBridge;
 import org.picketlink.idm.model.IdentityType;
 import org.picketlink.idm.model.Partition;
-import org.picketlink.idm.model.Relationship;
 import org.picketlink.idm.model.sample.Agent;
-import org.picketlink.idm.model.sample.Grant;
 import org.picketlink.idm.model.sample.Group;
-import org.picketlink.idm.model.sample.GroupMembership;
-import org.picketlink.idm.model.sample.GroupRole;
-import org.picketlink.idm.model.sample.Realm;
 import org.picketlink.idm.model.sample.Role;
 import org.picketlink.idm.model.sample.User;
 import org.picketlink.idm.query.IdentityQuery;
-import org.picketlink.idm.query.RelationshipQuery;
-import org.picketlink.idm.query.internal.DefaultIdentityQuery;
-import org.picketlink.idm.query.internal.DefaultRelationshipQuery;
-import org.picketlink.idm.spi.CredentialStore;
 import org.picketlink.idm.spi.IdentityContext;
 import org.picketlink.idm.spi.IdentityStore;
 import org.picketlink.idm.spi.StoreSelector;
-import static org.picketlink.idm.IDMMessages.MESSAGES;
+import static org.picketlink.idm.config.IdentityStoreConfiguration.IdentityOperation;
 
 /**
  * Default implementation of the IdentityManager interface
@@ -61,7 +48,6 @@
     private final IdentityContext identityContext;
     private final StoreSelector storeSelector;
 
-<<<<<<< HEAD
     public ContextualIdentityManager(IdentityContext identityContext, StoreSelector storeSelector) {
         this.identityContext = identityContext;
         this.storeSelector = storeSelector;
@@ -69,11 +55,11 @@
 
     @Override
     public void add(IdentityType identityType) throws IdentityManagementException {
-        this.storeSelector.getStoreForType(
+        this.storeSelector.getStoreForIdentityOperation(
                 IdentityStore.class,
-                this.identityContext,
+                this.getPartition(),
                 identityType.getClass(),
-                TypeOperation.create).add(this.identityContext, identityType);
+                IdentityOperation.create).add(this.identityContext, identityType);
     }
 
     @Override
@@ -109,209 +95,6 @@
     @Override
     public void update(IdentityType identityType) throws IdentityManagementException {
         //TODO: Implement update
-=======
-     /**
-     *
-     */
-    private final EventBridge eventBridge;
-
-    /**
-     *
-     */
-    private final Partition partition;
-
-    /**
-     *
-     */
-    private final IdGenerator idGenerator;
-
-    /**
-     *
-     */
-    private Map<String, Object> parameters = new HashMap<String, Object>();
-
-    private final StoreSelector storeFactory;
-
-    public ContextualIdentityManager(EventBridge eventBridge, IdGenerator idGenerator,
-            Partition partition, StoreSelector storeFactory) {
-        this.eventBridge = eventBridge;
-        this.idGenerator = idGenerator;
-        this.partition = partition;
-        this.storeFactory = storeFactory;
-    }
-
-    @Override
-    public void add(IdentityType identityType) {
-        if (identityType == null) {
-            throw MESSAGES.nullArgument("IdentityType");
-        }
-
-        if (Agent.class.isInstance(identityType)) {
-            checkCurrentPartitionForAgents();
-
-            Agent newAgent = (Agent) identityType;
-
-            if (StringUtil.isNullOrEmpty(newAgent.getLoginName())) {
-                throw MESSAGES.nullArgument("User loginName");
-            }
-
-            if (User.class.isInstance(newAgent)) {
-                if (getUser(newAgent.getLoginName()) != null) {
-                    throw MESSAGES.identityTypeAlreadyExists(newAgent.getClass(), newAgent.getLoginName(),
-                            getPartition());
-                }
-            } else {
-                if (getAgent(newAgent.getLoginName()) != null) {
-                    throw MESSAGES.identityTypeAlreadyExists(newAgent.getClass(), newAgent.getLoginName(),
-                            getPartition());
-                }
-            }
-        } else if (Group.class.isInstance(identityType)) {
-            Group newGroup = (Group) identityType;
-
-            if (StringUtil.isNullOrEmpty(newGroup.getName())) {
-                throw MESSAGES.nullArgument("Group name");
-            }
-
-            Group storedGroup = getGroup(newGroup.getPath());
-
-            if (storedGroup != null && storedGroup.getPartition().equals(getPartition())) {
-                throw MESSAGES.identityTypeAlreadyExists(newGroup.getClass(), newGroup.getName(), getPartition());
-            }
-
-            if (newGroup.getParentGroup() != null) {
-                if (lookupIdentityById(Group.class, newGroup.getParentGroup().getId()) == null) {
-                    throw MESSAGES.groupParentNotFoundWithId(newGroup.getParentGroup().getId(), getPartition());
-                }
-            }
-        } else if (Role.class.isInstance(identityType)) {
-            Role newRole = (Role) identityType;
-
-            if (StringUtil.isNullOrEmpty(newRole.getName())) {
-                throw MESSAGES.nullArgument("Role name");
-            }
-
-            Role storedRole = getRole(newRole.getName());
-
-            if (storedRole != null && storedRole.getPartition().equals(getPartition())) {
-                throw MESSAGES.identityTypeAlreadyExists(newRole.getClass(), newRole.getName(), getPartition());
-            }
-        }
-
-        try {
-            storeFactory.getStoreForType(this, identityType.getClass(), IdentityOperation.create).add(
-                    this, identityType);
-        } catch (Exception e) {
-            throw MESSAGES.identityTypeAddFailed(identityType, e);
-        }
-    }
-
-    @Override
-    public void add(Relationship relationship) {
-        try {
-            storeFactory.getStoreForType(this, relationship.getClass(), IdentityOperation.create).add(
-                    this, relationship);
-        } catch (Exception e) {
-            throw MESSAGES.relationshipAddFailed(relationship, e);
-        }
-    }
-
-    @Override
-    public void update(IdentityType identityType) {
-        checkIfIdentityTypeExists(identityType);
-
-        if (Agent.class.isInstance(identityType)) {
-            checkCurrentPartitionForAgents();
-        }
-
-        try {
-            storeFactory.getStoreForType(this, identityType.getClass(), IdentityOperation.update).update(
-                    this, identityType);
-        } catch (Exception e) {
-            throw MESSAGES.identityTypeUpdateFailed(identityType, e);
-        }
-    }
-
-    @Override
-    public void update(Relationship relationship) {
-        try {
-            storeFactory.getStoreForType(this, relationship.getClass(), IdentityOperation.update).update(
-                    this, relationship);
-        } catch (Exception e) {
-            throw MESSAGES.relationshipUpdateFailed(relationship, e);
-        }
-    }
-
-    @Override
-    public void remove(IdentityType identityType) {
-        checkIfIdentityTypeExists(identityType);
-
-        if (Agent.class.isInstance(identityType)) {
-            checkCurrentPartitionForAgents();
-        }
-
-        try {
-            storeFactory.getStoreForType(this, identityType.getClass(), IdentityOperation.delete).remove(
-                    this, identityType);
-        } catch (Exception e) {
-            throw MESSAGES.identityTypeUpdateFailed(identityType, e);
-        }
-    }
-
-    @Override
-    public void remove(Relationship relationship) {
-        if (relationship == null) {
-            MESSAGES.nullArgument("Relationship");
-        }
-
-        try {
-            storeFactory.getStoreForType(this, relationship.getClass(), IdentityOperation.delete).remove(
-                    this, relationship);
-        } catch (Exception e) {
-            throw MESSAGES.relationshipRemoveFailed(relationship, e);
-        }
-    }
-
-    public Agent getAgent(String loginName) {
-        checkCurrentPartitionForAgents();
-
-        return storeFactory.getStoreForType(this, Agent.class, IdentityOperation.read).getAgent(
-                this, loginName);
-    }
-
-    @Override
-    public User getUser(String loginName) {
-        checkCurrentPartitionForAgents();
-
-        return storeFactory.getStoreForType(this, User.class, IdentityOperation.read).getUser(this, loginName);
-    }
-
-    @Override
-    public Group getGroup(String path) {
-        if (StringUtil.isNullOrEmpty(path)) {
-            return null;
-        }
-
-        return storeFactory.getStoreForType(this, Group.class, IdentityOperation.read).getGroup(this, path);
-    }
-
-    @Override
-    public Group getGroup(String name, Group parent) {
-        if (StringUtil.isNullOrEmpty(name) || parent == null) {
-            return null;
-        }
-
-        if (name.startsWith("/")) {
-            throw new IdentityManagementException("You should provide a group name and not a path");
-        }
-
-        if (lookupIdentityById(Group.class, parent.getId()) == null) {
-            throw MESSAGES.groupParentNotFoundWithId(parent.getId(), this.getPartition());
-        }
-
-        return storeFactory.getStoreForType(this, Group.class, IdentityOperation.read).getGroup(this, name,
-                parent);
->>>>>>> de9715ad
     }
 
     @Override
@@ -325,43 +108,13 @@
     }
 
     @Override
-<<<<<<< HEAD
     public User getUser(String loginName) {
         return null;  //TODO: Implement getUser
-=======
-    public void removeFromGroup(Agent member, Group group) {
-        checkIfIdentityTypeExists(member);
-        checkIfIdentityTypeExists(group);
-
-        storeFactory.getStoreForType(this, GroupMembership.class, IdentityOperation.delete)
-                .remove(this, new GroupMembership(member, group));
->>>>>>> de9715ad
     }
 
     @Override
     public Role getRole(String name) {
-<<<<<<< HEAD
         return null;  //TODO: Implement getRole
-=======
-        return storeFactory.getStoreForType(this, Role.class, IdentityOperation.read).getRole(this, name);
-    }
-
-    @Override
-    public boolean hasGroupRole(IdentityType assignee, Role role, Group group) {
-        if (assignee == null) {
-            MESSAGES.nullArgument("IdentityType");
-        }
-
-        if (role == null) {
-            MESSAGES.nullArgument("Role");
-        }
-
-        if (group == null) {
-            MESSAGES.nullArgument("Group");
-        }
-
-        return getGroupRole(assignee, role, group) != null;
->>>>>>> de9715ad
     }
 
     @Override
@@ -370,35 +123,8 @@
     }
 
     @Override
-<<<<<<< HEAD
     public Group getGroup(String groupName, Group parent) {
         return null;  //TODO: Implement getGroup
-=======
-    public void revokeGroupRole(IdentityType assignee, Role role, Group group) {
-        checkIfIdentityTypeExists(assignee);
-        checkIfIdentityTypeExists(role);
-        checkIfIdentityTypeExists(group);
-
-        storeFactory.getStoreForType(this, GroupRole.class, IdentityOperation.delete).remove(
-                this, new GroupRole(assignee, group, role));
-    }
-
-    @Override
-    public boolean hasRole(IdentityType identityType, Role role) {
-        if (identityType == null) {
-            throw MESSAGES.nullArgument("IdentityType");
-        }
-
-        if (role == null) {
-            throw MESSAGES.nullArgument("Role");
-        }
-
-        if (Role.class.isInstance(identityType)) {
-            throw MESSAGES.relationshipUnsupportedGrantAssigneeType(identityType);
-        }
-
-        return getGrant(identityType, role) != null;
->>>>>>> de9715ad
     }
 
     @Override
@@ -407,21 +133,8 @@
     }
 
     @Override
-<<<<<<< HEAD
     public <T extends IdentityType> IdentityQuery<T> createIdentityQuery(Class<T> identityType) {
         return null;  //TODO: Implement createIdentityQuery
-=======
-    public void revokeRole(IdentityType identityType, Role role) {
-        if (Role.class.isInstance(identityType)) {
-            throw MESSAGES.relationshipUnsupportedGrantAssigneeType(identityType);
-        }
-
-        checkIfIdentityTypeExists(identityType);
-        checkIfIdentityTypeExists(role);
-
-        storeFactory.getStoreForType(this, Grant.class, IdentityOperation.delete).remove(
-                this, new Grant(identityType, role));
->>>>>>> de9715ad
     }
 
     @Override
@@ -436,143 +149,7 @@
 
     @Override
     public void updateCredential(Agent agent, Object credential, Date effectiveDate, Date expiryDate) {
-<<<<<<< HEAD
         //TODO: Implement updateCredential
-=======
-        checkCurrentPartitionForCredential();
-
-        IdentityStore<?> store = storeFactory.getStoreForCredential(this);
-
-        store.updateCredential(this, agent, credential, effectiveDate, expiryDate);
-    }
-
-    @Override
-    public <T extends IdentityType> IdentityQuery<T> createIdentityQuery(Class<T> identityType) {
-        return new DefaultIdentityQuery<T>(this, identityType, storeFactory.getStoreForType(this, identityType, IdentityOperation.read));
-    }
-
-    @Override
-    public <T extends Relationship> RelationshipQuery<T> createRelationshipQuery(Class<T> relationshipType) {
-        return new DefaultRelationshipQuery<T>(this, relationshipType, storeFactory.getStoreForType(this,
-                relationshipType, IdentityOperation.read));
-    }
-
-    @Override
-    public <T extends IdentityType> T lookupIdentityById(Class<T> identityType, String id) {
-        if (identityType == null) {
-            throw MESSAGES.nullArgument("IdentityType class");
-        }
-
-        if (id == null) {
-            throw MESSAGES.nullArgument("Identifier for [" + identityType + "]");
-        }
-
-        return storeFactory.getStoreForType(this, identityType, IdentityOperation.read).getIdentity(identityType, id);
-    }
-
-    @Override
-    public void loadAttribute(IdentityType identityType, String attributeName) {
-
-    }
-
-    private GroupRole getGroupRole(IdentityType identityType, Role role, Group group) {
-        RelationshipQuery<GroupRole> query = createRelationshipQuery(GroupRole.class);
-
-        query.setParameter(GroupRole.ASSIGNEE, identityType);
-        query.setParameter(GroupRole.ROLE, lookupIdentityById(role.getClass(), role.getId()));
-        query.setParameter(GroupRole.GROUP, lookupIdentityById(group.getClass(), group.getId()));
-
-        List<GroupRole> result = query.getResultList();
-
-        GroupRole groupRole = null;
-
-        if (!result.isEmpty()) {
-            groupRole = result.get(0);
-        }
-        return groupRole;
-    }
-
-    private GroupMembership getGroupMembership(IdentityType identityType, Group group) {
-        RelationshipQuery<GroupMembership> query = createRelationshipQuery(GroupMembership.class);
-
-        query.setParameter(GroupMembership.MEMBER, identityType);
-        query.setParameter(GroupMembership.GROUP, lookupIdentityById(group.getClass(), group.getId()));
-
-        List<GroupMembership> result = query.getResultList();
-
-        GroupMembership groupMembership = null;
-
-        if (!result.isEmpty()) {
-            groupMembership = result.get(0);
-        }
-
-        return groupMembership;
-    }
-
-    /**
-     * <p>
-     * Check if the given {@link IdentityType} exists by using its identifier.
-     * </p>
-     *
-     * @param identityType
-     * @throws IdentityManagementException if no instance was found with the provided identifier.
-     */
-    private void checkIfIdentityTypeExists(IdentityType identityType) throws IdentityManagementException {
-        if (identityType == null) {
-            throw MESSAGES.nullArgument("IdentityType");
-        }
-
-        if (lookupIdentityById(identityType.getClass(), identityType.getId()) == null) {
-            throw MESSAGES.attributedTypeNotFoundWithId(identityType.getClass(), identityType.getId(),
-                    getPartition());
-        }
-    }
-
-    private Grant getGrant(IdentityType identityType, Role role) {
-        RelationshipQuery<Grant> query = createRelationshipQuery(Grant.class);
-
-        query.setParameter(Grant.ASSIGNEE, identityType);
-        query.setParameter(Grant.ROLE, lookupIdentityById(role.getClass(), role.getId()));
-
-        List<Grant> result = query.getResultList();
-
-        Grant grant = null;
-
-        if (!result.isEmpty()) {
-            grant = result.get(0);
-        }
-
-        return grant;
-    }
-
-    /**
-     * <p>
-     * Helper method to check if the current partition is a {@link Realm}. {@link Agent} instances can only be managed using a
-     * {@link Realm}.
-     * </p>
-     *
-     * @throws IdentityManagementException if the current partition is not a {@link Realm}.
-     */
-    private void checkCurrentPartitionForAgents() throws IdentityManagementException {
-        if (!Realm.class.isInstance(getPartition())) {
-            throw MESSAGES.partitionInvalidTypeForAgents(getPartition().getClass());
-        }
-    }
-
-    /**
-     * <p>
-     * Helper method to check if the current partition is a {@link Realm}. Credentials can only be managed using a {@link Realm}
-     * .
-     * </p>
-     *
-     * @throws IdentityManagementException if the current partition is not a {@link Realm}.
-     */
-    private void checkCurrentPartitionForCredential() throws IdentityManagementException {
-        if (!Realm.class.isInstance(getPartition())) {
-            throw MESSAGES.partitionInvalidTypeForCredential(getPartition().getClass());
-        }
-
->>>>>>> de9715ad
     }
 
     @Override
@@ -589,4 +166,5 @@
     public void loadAttribute(IdentityType identityType, String attributeName) {
         //TODO: Implement loadAttribute
     }
+
 }