--- conflicted
+++ resolved
@@ -109,98 +109,6 @@
         }
     }
 
-<<<<<<< HEAD
-=======
-    @Override
-    public Agent getAgent(String loginName) throws IdentityManagementException {
-        if (isNullOrEmpty(loginName)) {
-            return null;
-        }
-
-        List<Agent> agents = createIdentityQuery(Agent.class).setParameter(Agent.LOGIN_NAME, loginName).getResultList();
-        if (agents.isEmpty()) {
-            return null;
-        } else if (agents.size() == 1) {
-            return agents.get(0);
-        } else {
-            throw new IdentityManagementException("Error - multiple Agent objects found with same login name");
-        }
-    }
-
-    @Override
-    public User getUser(String loginName) {
-        if (isNullOrEmpty(loginName)) {
-            return null;
-        }
-
-        List<User> agents = createIdentityQuery(User.class).setParameter(User.LOGIN_NAME, loginName).getResultList();
-
-        if (agents.isEmpty()) {
-            return null;
-        } else if (agents.size() == 1) {
-            return agents.get(0);
-        } else {
-            throw new IdentityManagementException("Error - multiple User objects found with same login name");
-        }
-    }
-
-    @Override
-    public Role getRole(String name) {
-        if (isNullOrEmpty(name)) {
-            return null;
-        }
-
-        List<Role> roles = createIdentityQuery(Role.class).setParameter(Role.NAME, name).getResultList();
-        if (roles.isEmpty()) {
-            return null;
-        } else if (roles.size() == 1) {
-            return roles.get(0);
-        } else {
-            throw new IdentityManagementException("Error - multiple Role objects found with same name");
-        }
-    }
-
-    @Override
-    public Group getGroup(String groupPath) {
-        if (isNullOrEmpty(groupPath)) {
-            return null;
-        }
-
-        if (!groupPath.startsWith("/")) {
-            groupPath = "/" + groupPath;
-        }
-
-        String[] paths = groupPath.split("/");
-
-        if (paths.length > 0) {
-            String name = paths[paths.length - 1];
-
-            IdentityQuery<Group> query = createIdentityQuery(Group.class);
-
-            query.setParameter(Group.NAME, name);
-
-            List<Group> result = query.getResultList();
-
-            for (Group group : result) {
-                if (group.getPath().equals(groupPath)) {
-                    return group;
-                }
-            }
-        }
-
-        return null;
-    }
-
-    @Override
-    public Group getGroup(String groupName, Group parent) {
-        if (groupName == null || parent == null) {
-            return null;
-        }
-
-        return getGroup(new Group(groupName, parent).getPath());
-    }
-
->>>>>>> e8cb888d
     @SuppressWarnings("unchecked")
     @Override
     public <T extends IdentityType> T lookupIdentityById(Class<T> identityType, String id) {
