/*
 * JBoss, Home of Professional Open Source.
 * Copyright 2012, Red Hat, Inc., and individual contributors
 * as indicated by the @author tags. See the copyright.txt file in the
 * distribution for a full listing of individual contributors.
 *
 * This is free software; you can redistribute it and/or modify it
 * under the terms of the GNU Lesser General Public License as
 * published by the Free Software Foundation; either version 2.1 of
 * the License, or (at your option) any later version.
 *
 * This software is distributed in the hope that it will be useful,
 * but WITHOUT ANY WARRANTY; without even the implied warranty of
 * MERCHANTABILITY or FITNESS FOR A PARTICULAR PURPOSE. See the GNU
 * Lesser General Public License for more details.
 *
 * You should have received a copy of the GNU Lesser General Public
 * License along with this software; if not, write to the Free
 * Software Foundation, Inc., 51 Franklin St, Fifth Floor, Boston, MA
 * 02110-1301 USA, or see the FSF site: http://www.fsf.org.
 */

package org.picketlink.test.idm.config;

import org.junit.Assert;
import org.junit.Test;
import org.picketlink.idm.IdentityManager;
import org.picketlink.idm.IdentityManagerFactory;
import org.picketlink.idm.config.IdentityConfiguration;
import org.picketlink.idm.config.builder.IdentityConfigurationBuilder;
import org.picketlink.idm.internal.DefaultIdentityManagerFactory;
import org.picketlink.idm.model.SimpleUser;

/**
 * @author Pedro Igor
 *
 */
public class ConfigurationAPITestCase {

    @Test
    public void testConfiguration() throws Exception {
        IdentityConfigurationBuilder builder = new IdentityConfigurationBuilder();
        
        builder
            .stores()
                .file()
                    .workingDirectory("/tmp/pl-idm")
<<<<<<< HEAD
                    .preserveState(false)
=======
                    .preserveState(true)
>>>>>>> 5268ffdd8cddc071aeac1f26787ca3f20366d717
                    .asyncWrite(true)
                    .asyncWriteThreadPool(10)
                    .supportAllFeatures();
        
        IdentityConfiguration configuration = builder.build();
        
        Assert.assertNotNull(configuration);
        
        IdentityManagerFactory identityManagerFactory = new DefaultIdentityManagerFactory(configuration);
        
        IdentityManager identityManager = identityManagerFactory.createIdentityManager();
        
        identityManager.add(new SimpleUser("john"));
    }
    
}<|MERGE_RESOLUTION|>--- conflicted
+++ resolved
@@ -45,11 +45,6 @@
             .stores()
                 .file()
                     .workingDirectory("/tmp/pl-idm")
-<<<<<<< HEAD
-                    .preserveState(false)
-=======
-                    .preserveState(true)
->>>>>>> 5268ffdd8cddc071aeac1f26787ca3f20366d717
                     .asyncWrite(true)
                     .asyncWriteThreadPool(10)
                     .supportAllFeatures();
