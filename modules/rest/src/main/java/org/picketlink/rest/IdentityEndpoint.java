--- conflicted
+++ resolved
@@ -38,14 +38,4 @@
     @Produces(MediaType.APPLICATION_JSON)
     public void addUser(@Context HttpServletRequest request) {
 
-<<<<<<< HEAD
-    }
-=======
-    @POST
-    @Produces(MediaType.APPLICATION_JSON)
-    public void addUser(@Context HttpServletRequest request) {
-
-    }
-
->>>>>>> 6f08c375
 }